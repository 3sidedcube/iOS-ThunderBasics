// !$*UTF8*$!
{
	archiveVersion = 1;
	classes = {
	};
	objectVersion = 46;
	objects = {

/* Begin PBXBuildFile section */
		49CF13211AB6D87900AA5971 /* TSCiCloudController.h in Headers */ = {isa = PBXBuildFile; fileRef = 49CF131F1AB6D87900AA5971 /* TSCiCloudController.h */; settings = {ATTRIBUTES = (Public, ); }; };
		49CF13221AB6D87900AA5971 /* TSCiCloudController.m in Sources */ = {isa = PBXBuildFile; fileRef = 49CF13201AB6D87900AA5971 /* TSCiCloudController.m */; };
		49CF13281AB6D88A00AA5971 /* TSCContactsController.h in Headers */ = {isa = PBXBuildFile; fileRef = 49CF13241AB6D88A00AA5971 /* TSCContactsController.h */; settings = {ATTRIBUTES = (Public, ); }; };
		49CF13291AB6D88A00AA5971 /* TSCContactsController.m in Sources */ = {isa = PBXBuildFile; fileRef = 49CF13251AB6D88A00AA5971 /* TSCContactsController.m */; };
		49CF132A1AB6D88A00AA5971 /* TSCPerson.h in Headers */ = {isa = PBXBuildFile; fileRef = 49CF13261AB6D88A00AA5971 /* TSCPerson.h */; settings = {ATTRIBUTES = (Public, ); }; };
		49CF132B1AB6D88A00AA5971 /* TSCPerson.m in Sources */ = {isa = PBXBuildFile; fileRef = 49CF13271AB6D88A00AA5971 /* TSCPerson.m */; };
<<<<<<< HEAD
=======
		49CF13361AB6D8FC00AA5971 /* TSCToast.h in Headers */ = {isa = PBXBuildFile; fileRef = 49CF132E1AB6D8FC00AA5971 /* TSCToast.h */; settings = {ATTRIBUTES = (Public, ); }; };
		49CF13371AB6D8FC00AA5971 /* TSCToast.m in Sources */ = {isa = PBXBuildFile; fileRef = 49CF132F1AB6D8FC00AA5971 /* TSCToast.m */; };
		49CF13381AB6D8FC00AA5971 /* TSCToastNotificationController.h in Headers */ = {isa = PBXBuildFile; fileRef = 49CF13301AB6D8FC00AA5971 /* TSCToastNotificationController.h */; settings = {ATTRIBUTES = (Public, ); }; };
		49CF13391AB6D8FC00AA5971 /* TSCToastNotificationController.m in Sources */ = {isa = PBXBuildFile; fileRef = 49CF13311AB6D8FC00AA5971 /* TSCToastNotificationController.m */; };
		49CF133A1AB6D8FC00AA5971 /* TSCToastView.h in Headers */ = {isa = PBXBuildFile; fileRef = 49CF13321AB6D8FC00AA5971 /* TSCToastView.h */; settings = {ATTRIBUTES = (Public, ); }; };
		49CF133B1AB6D8FC00AA5971 /* TSCToastView.m in Sources */ = {isa = PBXBuildFile; fileRef = 49CF13331AB6D8FC00AA5971 /* TSCToastView.m */; };
		49CF133C1AB6D8FC00AA5971 /* TSCToastViewController.h in Headers */ = {isa = PBXBuildFile; fileRef = 49CF13341AB6D8FC00AA5971 /* TSCToastViewController.h */; settings = {ATTRIBUTES = (Public, ); }; };
		49CF133D1AB6D8FC00AA5971 /* TSCToastViewController.m in Sources */ = {isa = PBXBuildFile; fileRef = 49CF13351AB6D8FC00AA5971 /* TSCToastViewController.m */; };
		49CF13431AB6DB8500AA5971 /* UIImage+TSCImage.h in Headers */ = {isa = PBXBuildFile; fileRef = 49CF13411AB6DB8500AA5971 /* UIImage+TSCImage.h */; settings = {ATTRIBUTES = (Public, ); }; };
		49CF13441AB6DB8500AA5971 /* UIImage+TSCImage.m in Sources */ = {isa = PBXBuildFile; fileRef = 49CF13421AB6DB8500AA5971 /* UIImage+TSCImage.m */; };
		49CF13471AB6DE9900AA5971 /* UIView+TSCView.h in Headers */ = {isa = PBXBuildFile; fileRef = 49CF13451AB6DE9900AA5971 /* UIView+TSCView.h */; settings = {ATTRIBUTES = (Public, ); }; };
		49CF13481AB6DE9900AA5971 /* UIView+TSCView.m in Sources */ = {isa = PBXBuildFile; fileRef = 49CF13461AB6DE9900AA5971 /* UIView+TSCView.m */; };
		980AE1D42208968800540E8E /* Locale+ISO639_2.swift in Sources */ = {isa = PBXBuildFile; fileRef = 980AE1D32208968800540E8E /* Locale+ISO639_2.swift */; };
		980AE1D6220896A700540E8E /* iso639_2.bundle in Resources */ = {isa = PBXBuildFile; fileRef = 980AE1D5220896A700540E8E /* iso639_2.bundle */; };
		980AE269220AFD8C00540E8E /* Locale+ISO639_2Tests.swift in Sources */ = {isa = PBXBuildFile; fileRef = 980AE268220AFD8C00540E8E /* Locale+ISO639_2Tests.swift */; };
		980AE26B220AFF7400540E8E /* ThunderBasics.framework in Frameworks */ = {isa = PBXBuildFile; fileRef = C272EF8419C831AB004BD339 /* ThunderBasics.framework */; };
>>>>>>> a3647a5f
		B11063B41F41ABC6003E5814 /* Navigation.swift in Sources */ = {isa = PBXBuildFile; fileRef = B11063B31F41ABC6003E5814 /* Navigation.swift */; };
		B12BD5E01C48052000D07A58 /* LoadingButton.swift in Sources */ = {isa = PBXBuildFile; fileRef = B12BD5DF1C48052000D07A58 /* LoadingButton.swift */; };
		B13778DD20289820006FE6D5 /* UIView+AutoLayout.swift in Sources */ = {isa = PBXBuildFile; fileRef = B13778DC20289820006FE6D5 /* UIView+AutoLayout.swift */; };
		B137792F2029F1F3006FE6D5 /* MapView+Fitting.swift in Sources */ = {isa = PBXBuildFile; fileRef = B137792E2029F1F3006FE6D5 /* MapView+Fitting.swift */; };
		B13779302029F1F3006FE6D5 /* MapView+Fitting.swift in Sources */ = {isa = PBXBuildFile; fileRef = B137792E2029F1F3006FE6D5 /* MapView+Fitting.swift */; };
		B13779322029F7EF006FE6D5 /* JSONSerialization+FromFile.swift in Sources */ = {isa = PBXBuildFile; fileRef = B13779312029F7EF006FE6D5 /* JSONSerialization+FromFile.swift */; };
		B13779332029F7EF006FE6D5 /* JSONSerialization+FromFile.swift in Sources */ = {isa = PBXBuildFile; fileRef = B13779312029F7EF006FE6D5 /* JSONSerialization+FromFile.swift */; };
		B146C3B221904B4E00A1DBCD /* UIImage+Conversion.swift in Sources */ = {isa = PBXBuildFile; fileRef = B146C3B121904B4E00A1DBCD /* UIImage+Conversion.swift */; };
		B146C3B4219055BB00A1DBCD /* UIImage+RoundedCorners.swift in Sources */ = {isa = PBXBuildFile; fileRef = B146C3B3219055BB00A1DBCD /* UIImage+RoundedCorners.swift */; };
		B146C3B62190570C00A1DBCD /* UIImage+Resize.swift in Sources */ = {isa = PBXBuildFile; fileRef = B146C3B52190570C00A1DBCD /* UIImage+Resize.swift */; };
		B146C3BA21906B8A00A1DBCD /* UIView+Frame.swift in Sources */ = {isa = PBXBuildFile; fileRef = B146C3B921906B8A00A1DBCD /* UIView+Frame.swift */; };
		B146C3BC219071F700A1DBCD /* UIView+Pop.swift in Sources */ = {isa = PBXBuildFile; fileRef = B146C3BB219071F700A1DBCD /* UIView+Pop.swift */; };
		B146C3BE21908A6700A1DBCD /* UILabel+SizeToFit.swift in Sources */ = {isa = PBXBuildFile; fileRef = B146C3BD21908A6700A1DBCD /* UILabel+SizeToFit.swift */; };
		B146C3C021908AFA00A1DBCD /* CAGradientLayer+AutoGradient.swift in Sources */ = {isa = PBXBuildFile; fileRef = B146C3BF21908AFA00A1DBCD /* CAGradientLayer+AutoGradient.swift */; };
		B146C3C221908FB900A1DBCD /* UIColor+HexString.swift in Sources */ = {isa = PBXBuildFile; fileRef = B146C3C121908FB900A1DBCD /* UIColor+HexString.swift */; };
		B146C3CE2190978900A1DBCD /* UIColorHexStringTests.swift in Sources */ = {isa = PBXBuildFile; fileRef = B146C3CD2190978900A1DBCD /* UIColorHexStringTests.swift */; };
		B146C3CF2190978F00A1DBCD /* UIColor+HexString.swift in Sources */ = {isa = PBXBuildFile; fileRef = B146C3C121908FB900A1DBCD /* UIColor+HexString.swift */; };
		B146C3D12190A1AC00A1DBCD /* UIColor+Helpers.swift in Sources */ = {isa = PBXBuildFile; fileRef = B146C3D02190A1AC00A1DBCD /* UIColor+Helpers.swift */; };
		B146C3E22191CB2400A1DBCD /* UIWindow+VisibleViewController.swift in Sources */ = {isa = PBXBuildFile; fileRef = B146C3E12191CB2400A1DBCD /* UIWindow+VisibleViewController.swift */; };
		B146C3E42191D36A00A1DBCD /* UIViewController+DismissAnimated.swift in Sources */ = {isa = PBXBuildFile; fileRef = B146C3E32191D36A00A1DBCD /* UIViewController+DismissAnimated.swift */; };
		B146C3F12191E15A00A1DBCD /* UITabBarController+EasyInit.swift in Sources */ = {isa = PBXBuildFile; fileRef = B146C3F02191E15A00A1DBCD /* UITabBarController+EasyInit.swift */; };
		B146C3F32191E47600A1DBCD /* NSDateFormatter+Strftime.swift in Sources */ = {isa = PBXBuildFile; fileRef = B146C3F22191E47600A1DBCD /* NSDateFormatter+Strftime.swift */; };
		B152AC501F20BF020079372B /* DateHelpers.swift in Sources */ = {isa = PBXBuildFile; fileRef = B152AC4F1F20BF020079372B /* DateHelpers.swift */; };
		B15C0E241D3628DC00F2C6E1 /* Notifier.swift in Sources */ = {isa = PBXBuildFile; fileRef = B15C0E231D3628DC00F2C6E1 /* Notifier.swift */; };
		B16234C81C91F66D001669BA /* NSView+TSCView.h in Headers */ = {isa = PBXBuildFile; fileRef = B16234C61C91F66D001669BA /* NSView+TSCView.h */; settings = {ATTRIBUTES = (Public, ); }; };
		B16234C91C91F66D001669BA /* NSView+TSCView.m in Sources */ = {isa = PBXBuildFile; fileRef = B16234C71C91F66D001669BA /* NSView+TSCView.m */; };
		B16234CF1C91F6CB001669BA /* (null) in Sources */ = {isa = PBXBuildFile; };
		B16234D01C91F6D7001669BA /* NSColor+TSCColor.m in Sources */ = {isa = PBXBuildFile; fileRef = B16234891C91F5A0001669BA /* NSColor+TSCColor.m */; };
		B16234D21C91F775001669BA /* ThunderBasicsMac.h in Headers */ = {isa = PBXBuildFile; fileRef = B16234D11C91F775001669BA /* ThunderBasicsMac.h */; settings = {ATTRIBUTES = (Public, ); }; };
		B16234E51C91F9AE001669BA /* NSColor+TSCColor.h in Headers */ = {isa = PBXBuildFile; fileRef = B16234881C91F5A0001669BA /* NSColor+TSCColor.h */; settings = {ATTRIBUTES = (Public, ); }; };
		B16234EB1C91FA2A001669BA /* (null) in Headers */ = {isa = PBXBuildFile; settings = {ATTRIBUTES = (Public, ); }; };
		B16234EC1C91FA3C001669BA /* NSObject+AddedProperties.h in Headers */ = {isa = PBXBuildFile; fileRef = B1B6CF891C4E47DB00CDC978 /* NSObject+AddedProperties.h */; settings = {ATTRIBUTES = (Public, ); }; };
		B163D2FE1FB33F6C00BF4CEC /* DynamicFont.swift in Sources */ = {isa = PBXBuildFile; fileRef = B163D2FD1FB33F6C00BF4CEC /* DynamicFont.swift */; };
		B19C53371D8B458B00B30A35 /* DesignableView.swift in Sources */ = {isa = PBXBuildFile; fileRef = B1B6CFA71C4E5BC300CDC978 /* DesignableView.swift */; };
		B1B6CF8D1C4E47DB00CDC978 /* NSObject+AddedProperties.h in Headers */ = {isa = PBXBuildFile; fileRef = B1B6CF891C4E47DB00CDC978 /* NSObject+AddedProperties.h */; settings = {ATTRIBUTES = (Public, ); }; };
		B1B6CF8E1C4E47DB00CDC978 /* NSObject+AddedProperties.m in Sources */ = {isa = PBXBuildFile; fileRef = B1B6CF8A1C4E47DB00CDC978 /* NSObject+AddedProperties.m */; };
		B1B6CFA81C4E5BC300CDC978 /* DesignableView.swift in Sources */ = {isa = PBXBuildFile; fileRef = B1B6CFA71C4E5BC300CDC978 /* DesignableView.swift */; };
		B1D791FC1CBD58BA00EE5D45 /* UIApplication+NetworkActivityIndicator.h in Headers */ = {isa = PBXBuildFile; fileRef = B1D791FA1CBD58BA00EE5D45 /* UIApplication+NetworkActivityIndicator.h */; };
		B1D791FD1CBD58BA00EE5D45 /* UIApplication+NetworkActivityIndicator.m in Sources */ = {isa = PBXBuildFile; fileRef = B1D791FB1CBD58BA00EE5D45 /* UIApplication+NetworkActivityIndicator.m */; };
		B1D85F7C1DA43B6E00469588 /* NSObject+AddedProperties.m in Sources */ = {isa = PBXBuildFile; fileRef = B1B6CF8A1C4E47DB00CDC978 /* NSObject+AddedProperties.m */; };
<<<<<<< HEAD
		B1E6FC20218B608C00971DC3 /* HUDActivityView.swift in Sources */ = {isa = PBXBuildFile; fileRef = B1E6FC1F218B608C00971DC3 /* HUDActivityView.swift */; };
		B1E6FC2B218C4EF100971DC3 /* CoreSpotlightIndexable.swift in Sources */ = {isa = PBXBuildFile; fileRef = B1E6FC2A218C4EF100971DC3 /* CoreSpotlightIndexable.swift */; };
		B1E6FC2D218C510400971DC3 /* SingleRequestLocationManager.swift in Sources */ = {isa = PBXBuildFile; fileRef = B1E6FC2C218C510400971DC3 /* SingleRequestLocationManager.swift */; };
		B1E6FC2E218C510400971DC3 /* SingleRequestLocationManager.swift in Sources */ = {isa = PBXBuildFile; fileRef = B1E6FC2C218C510400971DC3 /* SingleRequestLocationManager.swift */; };
		B1E6FC30218C5D3600971DC3 /* Toast.swift in Sources */ = {isa = PBXBuildFile; fileRef = B1E6FC2F218C5D3600971DC3 /* Toast.swift */; };
		B1E6FC32218C5D9A00971DC3 /* ToastView.swift in Sources */ = {isa = PBXBuildFile; fileRef = B1E6FC31218C5D9A00971DC3 /* ToastView.swift */; };
		B1E6FC34218C65B300971DC3 /* ToastViewController.swift in Sources */ = {isa = PBXBuildFile; fileRef = B1E6FC33218C65B300971DC3 /* ToastViewController.swift */; };
		B1E6FC36218C6BC000971DC3 /* ToastNotificationController.swift in Sources */ = {isa = PBXBuildFile; fileRef = B1E6FC35218C6BC000971DC3 /* ToastNotificationController.swift */; };
		B1E6FC47218C70FE00971DC3 /* UIImage+ColorAnalysis.swift in Sources */ = {isa = PBXBuildFile; fileRef = B1E6FC46218C70FE00971DC3 /* UIImage+ColorAnalysis.swift */; };
		B1E6FC49218C729500971DC3 /* UIColor+Comparison.swift in Sources */ = {isa = PBXBuildFile; fileRef = B1E6FC48218C729500971DC3 /* UIColor+Comparison.swift */; };
		B1E6FC4B218CAA8800971DC3 /* UIImage+Effects.swift in Sources */ = {isa = PBXBuildFile; fileRef = B1E6FC4A218CAA8800971DC3 /* UIImage+Effects.swift */; };
		B1E6FC4D218CABF900971DC3 /* UIImage+Crop.swift in Sources */ = {isa = PBXBuildFile; fileRef = B1E6FC4C218CABF900971DC3 /* UIImage+Crop.swift */; };
		C272EF9419C831AC004BD339 /* ThunderBasicsTests.swift in Sources */ = {isa = PBXBuildFile; fileRef = C272EF9319C831AC004BD339 /* ThunderBasicsTests.swift */; };
=======
		B1DEA8DD1ABC579C008FBF59 /* NSDateFormatter+TSCDateFormatter.h in Headers */ = {isa = PBXBuildFile; fileRef = B1DEA8DB1ABC579C008FBF59 /* NSDateFormatter+TSCDateFormatter.h */; settings = {ATTRIBUTES = (Public, ); }; };
		B1DEA8DE1ABC579C008FBF59 /* NSDateFormatter+TSCDateFormatter.m in Sources */ = {isa = PBXBuildFile; fileRef = B1DEA8DC1ABC579C008FBF59 /* NSDateFormatter+TSCDateFormatter.m */; };
		B1E3C5DC1B626DE5005CC1C1 /* TSCSingleRequestLocationManager.h in Headers */ = {isa = PBXBuildFile; fileRef = B1E3C5DA1B626DE5005CC1C1 /* TSCSingleRequestLocationManager.h */; settings = {ATTRIBUTES = (Public, ); }; };
		B1E3C5DD1B626DE5005CC1C1 /* TSCSingleRequestLocationManager.m in Sources */ = {isa = PBXBuildFile; fileRef = B1E3C5DB1B626DE5005CC1C1 /* TSCSingleRequestLocationManager.m */; };
		B1E3C5E41B6287B9005CC1C1 /* UILabel+TSCLabel.h in Headers */ = {isa = PBXBuildFile; fileRef = B1E3C5E21B6287B9005CC1C1 /* UILabel+TSCLabel.h */; settings = {ATTRIBUTES = (Public, ); }; };
		B1E3C5E51B6287B9005CC1C1 /* UILabel+TSCLabel.m in Sources */ = {isa = PBXBuildFile; fileRef = B1E3C5E31B6287B9005CC1C1 /* UILabel+TSCLabel.m */; };
>>>>>>> a3647a5f
		C272EFE819C8325D004BD339 /* ThunderBasics.h in Headers */ = {isa = PBXBuildFile; fileRef = C272EFB919C8325D004BD339 /* ThunderBasics.h */; settings = {ATTRIBUTES = (Public, ); }; };
/* End PBXBuildFile section */

/* Begin PBXFileReference section */
		49CF131F1AB6D87900AA5971 /* TSCiCloudController.h */ = {isa = PBXFileReference; fileEncoding = 4; lastKnownFileType = sourcecode.c.h; path = TSCiCloudController.h; sourceTree = "<group>"; };
		49CF13201AB6D87900AA5971 /* TSCiCloudController.m */ = {isa = PBXFileReference; fileEncoding = 4; lastKnownFileType = sourcecode.c.objc; path = TSCiCloudController.m; sourceTree = "<group>"; };
		49CF13241AB6D88A00AA5971 /* TSCContactsController.h */ = {isa = PBXFileReference; fileEncoding = 4; lastKnownFileType = sourcecode.c.h; path = TSCContactsController.h; sourceTree = "<group>"; };
		49CF13251AB6D88A00AA5971 /* TSCContactsController.m */ = {isa = PBXFileReference; fileEncoding = 4; lastKnownFileType = sourcecode.c.objc; path = TSCContactsController.m; sourceTree = "<group>"; };
		49CF13261AB6D88A00AA5971 /* TSCPerson.h */ = {isa = PBXFileReference; fileEncoding = 4; lastKnownFileType = sourcecode.c.h; path = TSCPerson.h; sourceTree = "<group>"; };
		49CF13271AB6D88A00AA5971 /* TSCPerson.m */ = {isa = PBXFileReference; fileEncoding = 4; lastKnownFileType = sourcecode.c.objc; path = TSCPerson.m; sourceTree = "<group>"; };
<<<<<<< HEAD
=======
		49CF132E1AB6D8FC00AA5971 /* TSCToast.h */ = {isa = PBXFileReference; fileEncoding = 4; lastKnownFileType = sourcecode.c.h; path = TSCToast.h; sourceTree = "<group>"; };
		49CF132F1AB6D8FC00AA5971 /* TSCToast.m */ = {isa = PBXFileReference; fileEncoding = 4; lastKnownFileType = sourcecode.c.objc; path = TSCToast.m; sourceTree = "<group>"; };
		49CF13301AB6D8FC00AA5971 /* TSCToastNotificationController.h */ = {isa = PBXFileReference; fileEncoding = 4; lastKnownFileType = sourcecode.c.h; path = TSCToastNotificationController.h; sourceTree = "<group>"; };
		49CF13311AB6D8FC00AA5971 /* TSCToastNotificationController.m */ = {isa = PBXFileReference; fileEncoding = 4; lastKnownFileType = sourcecode.c.objc; path = TSCToastNotificationController.m; sourceTree = "<group>"; };
		49CF13321AB6D8FC00AA5971 /* TSCToastView.h */ = {isa = PBXFileReference; fileEncoding = 4; lastKnownFileType = sourcecode.c.h; path = TSCToastView.h; sourceTree = "<group>"; };
		49CF13331AB6D8FC00AA5971 /* TSCToastView.m */ = {isa = PBXFileReference; fileEncoding = 4; lastKnownFileType = sourcecode.c.objc; path = TSCToastView.m; sourceTree = "<group>"; };
		49CF13341AB6D8FC00AA5971 /* TSCToastViewController.h */ = {isa = PBXFileReference; fileEncoding = 4; lastKnownFileType = sourcecode.c.h; path = TSCToastViewController.h; sourceTree = "<group>"; };
		49CF13351AB6D8FC00AA5971 /* TSCToastViewController.m */ = {isa = PBXFileReference; fileEncoding = 4; lastKnownFileType = sourcecode.c.objc; path = TSCToastViewController.m; sourceTree = "<group>"; };
		49CF13411AB6DB8500AA5971 /* UIImage+TSCImage.h */ = {isa = PBXFileReference; fileEncoding = 4; lastKnownFileType = sourcecode.c.h; path = "UIImage+TSCImage.h"; sourceTree = "<group>"; };
		49CF13421AB6DB8500AA5971 /* UIImage+TSCImage.m */ = {isa = PBXFileReference; fileEncoding = 4; lastKnownFileType = sourcecode.c.objc; path = "UIImage+TSCImage.m"; sourceTree = "<group>"; };
		49CF13451AB6DE9900AA5971 /* UIView+TSCView.h */ = {isa = PBXFileReference; fileEncoding = 4; lastKnownFileType = sourcecode.c.h; path = "UIView+TSCView.h"; sourceTree = "<group>"; };
		49CF13461AB6DE9900AA5971 /* UIView+TSCView.m */ = {isa = PBXFileReference; fileEncoding = 4; lastKnownFileType = sourcecode.c.objc; path = "UIView+TSCView.m"; sourceTree = "<group>"; };
		980AE1D32208968800540E8E /* Locale+ISO639_2.swift */ = {isa = PBXFileReference; lastKnownFileType = sourcecode.swift; path = "Locale+ISO639_2.swift"; sourceTree = "<group>"; };
		980AE1D5220896A700540E8E /* iso639_2.bundle */ = {isa = PBXFileReference; lastKnownFileType = "wrapper.plug-in"; path = iso639_2.bundle; sourceTree = "<group>"; };
		980AE268220AFD8C00540E8E /* Locale+ISO639_2Tests.swift */ = {isa = PBXFileReference; lastKnownFileType = sourcecode.swift; path = "Locale+ISO639_2Tests.swift"; sourceTree = "<group>"; };
>>>>>>> a3647a5f
		B11063B31F41ABC6003E5814 /* Navigation.swift */ = {isa = PBXFileReference; fileEncoding = 4; lastKnownFileType = sourcecode.swift; path = Navigation.swift; sourceTree = "<group>"; };
		B12BD5DF1C48052000D07A58 /* LoadingButton.swift */ = {isa = PBXFileReference; fileEncoding = 4; lastKnownFileType = sourcecode.swift; path = LoadingButton.swift; sourceTree = "<group>"; };
		B13778DC20289820006FE6D5 /* UIView+AutoLayout.swift */ = {isa = PBXFileReference; lastKnownFileType = sourcecode.swift; path = "UIView+AutoLayout.swift"; sourceTree = "<group>"; };
		B137792E2029F1F3006FE6D5 /* MapView+Fitting.swift */ = {isa = PBXFileReference; lastKnownFileType = sourcecode.swift; path = "MapView+Fitting.swift"; sourceTree = "<group>"; };
		B13779312029F7EF006FE6D5 /* JSONSerialization+FromFile.swift */ = {isa = PBXFileReference; lastKnownFileType = sourcecode.swift; path = "JSONSerialization+FromFile.swift"; sourceTree = "<group>"; };
		B146C3B121904B4E00A1DBCD /* UIImage+Conversion.swift */ = {isa = PBXFileReference; lastKnownFileType = sourcecode.swift; path = "UIImage+Conversion.swift"; sourceTree = "<group>"; };
		B146C3B3219055BB00A1DBCD /* UIImage+RoundedCorners.swift */ = {isa = PBXFileReference; lastKnownFileType = sourcecode.swift; path = "UIImage+RoundedCorners.swift"; sourceTree = "<group>"; };
		B146C3B52190570C00A1DBCD /* UIImage+Resize.swift */ = {isa = PBXFileReference; lastKnownFileType = sourcecode.swift; path = "UIImage+Resize.swift"; sourceTree = "<group>"; };
		B146C3B921906B8A00A1DBCD /* UIView+Frame.swift */ = {isa = PBXFileReference; lastKnownFileType = sourcecode.swift; path = "UIView+Frame.swift"; sourceTree = "<group>"; };
		B146C3BB219071F700A1DBCD /* UIView+Pop.swift */ = {isa = PBXFileReference; lastKnownFileType = sourcecode.swift; path = "UIView+Pop.swift"; sourceTree = "<group>"; };
		B146C3BD21908A6700A1DBCD /* UILabel+SizeToFit.swift */ = {isa = PBXFileReference; lastKnownFileType = sourcecode.swift; path = "UILabel+SizeToFit.swift"; sourceTree = "<group>"; };
		B146C3BF21908AFA00A1DBCD /* CAGradientLayer+AutoGradient.swift */ = {isa = PBXFileReference; lastKnownFileType = sourcecode.swift; path = "CAGradientLayer+AutoGradient.swift"; sourceTree = "<group>"; };
		B146C3C121908FB900A1DBCD /* UIColor+HexString.swift */ = {isa = PBXFileReference; lastKnownFileType = sourcecode.swift; path = "UIColor+HexString.swift"; sourceTree = "<group>"; };
		B146C3CD2190978900A1DBCD /* UIColorHexStringTests.swift */ = {isa = PBXFileReference; lastKnownFileType = sourcecode.swift; path = UIColorHexStringTests.swift; sourceTree = "<group>"; };
		B146C3D02190A1AC00A1DBCD /* UIColor+Helpers.swift */ = {isa = PBXFileReference; lastKnownFileType = sourcecode.swift; path = "UIColor+Helpers.swift"; sourceTree = "<group>"; };
		B146C3E12191CB2400A1DBCD /* UIWindow+VisibleViewController.swift */ = {isa = PBXFileReference; lastKnownFileType = sourcecode.swift; path = "UIWindow+VisibleViewController.swift"; sourceTree = "<group>"; };
		B146C3E32191D36A00A1DBCD /* UIViewController+DismissAnimated.swift */ = {isa = PBXFileReference; lastKnownFileType = sourcecode.swift; path = "UIViewController+DismissAnimated.swift"; sourceTree = "<group>"; };
		B146C3F02191E15A00A1DBCD /* UITabBarController+EasyInit.swift */ = {isa = PBXFileReference; lastKnownFileType = sourcecode.swift; path = "UITabBarController+EasyInit.swift"; sourceTree = "<group>"; };
		B146C3F22191E47600A1DBCD /* NSDateFormatter+Strftime.swift */ = {isa = PBXFileReference; lastKnownFileType = sourcecode.swift; path = "NSDateFormatter+Strftime.swift"; sourceTree = "<group>"; };
		B152AC4F1F20BF020079372B /* DateHelpers.swift */ = {isa = PBXFileReference; fileEncoding = 4; lastKnownFileType = sourcecode.swift; path = DateHelpers.swift; sourceTree = "<group>"; };
		B15C0E231D3628DC00F2C6E1 /* Notifier.swift */ = {isa = PBXFileReference; fileEncoding = 4; lastKnownFileType = sourcecode.swift; path = Notifier.swift; sourceTree = "<group>"; };
		B16234881C91F5A0001669BA /* NSColor+TSCColor.h */ = {isa = PBXFileReference; lastKnownFileType = sourcecode.c.h; path = "NSColor+TSCColor.h"; sourceTree = "<group>"; };
		B16234891C91F5A0001669BA /* NSColor+TSCColor.m */ = {isa = PBXFileReference; lastKnownFileType = sourcecode.c.objc; path = "NSColor+TSCColor.m"; sourceTree = "<group>"; };
		B16234AB1C91F5E3001669BA /* ThunderBasicsMac.framework */ = {isa = PBXFileReference; explicitFileType = wrapper.framework; includeInIndex = 0; path = ThunderBasicsMac.framework; sourceTree = BUILT_PRODUCTS_DIR; };
		B16234C41C91F625001669BA /* Info.plist */ = {isa = PBXFileReference; fileEncoding = 4; lastKnownFileType = text.plist.xml; path = Info.plist; sourceTree = "<group>"; };
		B16234C61C91F66D001669BA /* NSView+TSCView.h */ = {isa = PBXFileReference; fileEncoding = 4; lastKnownFileType = sourcecode.c.h; path = "NSView+TSCView.h"; sourceTree = "<group>"; };
		B16234C71C91F66D001669BA /* NSView+TSCView.m */ = {isa = PBXFileReference; fileEncoding = 4; lastKnownFileType = sourcecode.c.objc; path = "NSView+TSCView.m"; sourceTree = "<group>"; };
		B16234D11C91F775001669BA /* ThunderBasicsMac.h */ = {isa = PBXFileReference; fileEncoding = 4; lastKnownFileType = sourcecode.c.h; path = ThunderBasicsMac.h; sourceTree = "<group>"; };
		B163D2FD1FB33F6C00BF4CEC /* DynamicFont.swift */ = {isa = PBXFileReference; lastKnownFileType = sourcecode.swift; path = DynamicFont.swift; sourceTree = "<group>"; };
		B1B6CF891C4E47DB00CDC978 /* NSObject+AddedProperties.h */ = {isa = PBXFileReference; fileEncoding = 4; lastKnownFileType = sourcecode.c.h; path = "NSObject+AddedProperties.h"; sourceTree = "<group>"; };
		B1B6CF8A1C4E47DB00CDC978 /* NSObject+AddedProperties.m */ = {isa = PBXFileReference; fileEncoding = 4; lastKnownFileType = sourcecode.c.objc; path = "NSObject+AddedProperties.m"; sourceTree = "<group>"; };
		B1B6CFA71C4E5BC300CDC978 /* DesignableView.swift */ = {isa = PBXFileReference; fileEncoding = 4; lastKnownFileType = sourcecode.swift; path = DesignableView.swift; sourceTree = "<group>"; };
		B1D791FA1CBD58BA00EE5D45 /* UIApplication+NetworkActivityIndicator.h */ = {isa = PBXFileReference; fileEncoding = 4; lastKnownFileType = sourcecode.c.h; path = "UIApplication+NetworkActivityIndicator.h"; sourceTree = "<group>"; };
		B1D791FB1CBD58BA00EE5D45 /* UIApplication+NetworkActivityIndicator.m */ = {isa = PBXFileReference; fileEncoding = 4; lastKnownFileType = sourcecode.c.objc; path = "UIApplication+NetworkActivityIndicator.m"; sourceTree = "<group>"; };
		B1E6FC1F218B608C00971DC3 /* HUDActivityView.swift */ = {isa = PBXFileReference; lastKnownFileType = sourcecode.swift; path = HUDActivityView.swift; sourceTree = "<group>"; };
		B1E6FC2A218C4EF100971DC3 /* CoreSpotlightIndexable.swift */ = {isa = PBXFileReference; lastKnownFileType = sourcecode.swift; path = CoreSpotlightIndexable.swift; sourceTree = "<group>"; };
		B1E6FC2C218C510400971DC3 /* SingleRequestLocationManager.swift */ = {isa = PBXFileReference; lastKnownFileType = sourcecode.swift; path = SingleRequestLocationManager.swift; sourceTree = "<group>"; };
		B1E6FC2F218C5D3600971DC3 /* Toast.swift */ = {isa = PBXFileReference; lastKnownFileType = sourcecode.swift; path = Toast.swift; sourceTree = "<group>"; };
		B1E6FC31218C5D9A00971DC3 /* ToastView.swift */ = {isa = PBXFileReference; lastKnownFileType = sourcecode.swift; path = ToastView.swift; sourceTree = "<group>"; };
		B1E6FC33218C65B300971DC3 /* ToastViewController.swift */ = {isa = PBXFileReference; lastKnownFileType = sourcecode.swift; path = ToastViewController.swift; sourceTree = "<group>"; };
		B1E6FC35218C6BC000971DC3 /* ToastNotificationController.swift */ = {isa = PBXFileReference; lastKnownFileType = sourcecode.swift; path = ToastNotificationController.swift; sourceTree = "<group>"; };
		B1E6FC46218C70FE00971DC3 /* UIImage+ColorAnalysis.swift */ = {isa = PBXFileReference; lastKnownFileType = sourcecode.swift; path = "UIImage+ColorAnalysis.swift"; sourceTree = "<group>"; };
		B1E6FC48218C729500971DC3 /* UIColor+Comparison.swift */ = {isa = PBXFileReference; lastKnownFileType = sourcecode.swift; path = "UIColor+Comparison.swift"; sourceTree = "<group>"; };
		B1E6FC4A218CAA8800971DC3 /* UIImage+Effects.swift */ = {isa = PBXFileReference; lastKnownFileType = sourcecode.swift; path = "UIImage+Effects.swift"; sourceTree = "<group>"; };
		B1E6FC4C218CABF900971DC3 /* UIImage+Crop.swift */ = {isa = PBXFileReference; lastKnownFileType = sourcecode.swift; path = "UIImage+Crop.swift"; sourceTree = "<group>"; };
		C272EF8419C831AB004BD339 /* ThunderBasics.framework */ = {isa = PBXFileReference; explicitFileType = wrapper.framework; includeInIndex = 0; path = ThunderBasics.framework; sourceTree = BUILT_PRODUCTS_DIR; };
		C272EF8F19C831AC004BD339 /* ThunderBasicsTests.xctest */ = {isa = PBXFileReference; explicitFileType = wrapper.cfbundle; includeInIndex = 0; path = ThunderBasicsTests.xctest; sourceTree = BUILT_PRODUCTS_DIR; };
		C272EF9219C831AC004BD339 /* Info.plist */ = {isa = PBXFileReference; lastKnownFileType = text.plist.xml; path = Info.plist; sourceTree = "<group>"; };
		C272EFB019C8325D004BD339 /* Info.plist */ = {isa = PBXFileReference; fileEncoding = 4; lastKnownFileType = text.plist.xml; path = Info.plist; sourceTree = "<group>"; };
		C272EFB919C8325D004BD339 /* ThunderBasics.h */ = {isa = PBXFileReference; fileEncoding = 4; lastKnownFileType = sourcecode.c.h; path = ThunderBasics.h; sourceTree = "<group>"; };
/* End PBXFileReference section */

/* Begin PBXFrameworksBuildPhase section */
		B16234A71C91F5E3001669BA /* Frameworks */ = {
			isa = PBXFrameworksBuildPhase;
			buildActionMask = 2147483647;
			files = (
			);
			runOnlyForDeploymentPostprocessing = 0;
		};
		C272EF8019C831AB004BD339 /* Frameworks */ = {
			isa = PBXFrameworksBuildPhase;
			buildActionMask = 2147483647;
			files = (
			);
			runOnlyForDeploymentPostprocessing = 0;
		};
		C272EF8C19C831AC004BD339 /* Frameworks */ = {
			isa = PBXFrameworksBuildPhase;
			buildActionMask = 2147483647;
			files = (
				980AE26B220AFF7400540E8E /* ThunderBasics.framework in Frameworks */,
			);
			runOnlyForDeploymentPostprocessing = 0;
		};
/* End PBXFrameworksBuildPhase section */

/* Begin PBXGroup section */
		49CF13231AB6D87D00AA5971 /* iCloud */ = {
			isa = PBXGroup;
			children = (
				49CF131F1AB6D87900AA5971 /* TSCiCloudController.h */,
				49CF13201AB6D87900AA5971 /* TSCiCloudController.m */,
			);
			name = iCloud;
			sourceTree = "<group>";
		};
		49CF132C1AB6D88E00AA5971 /* Contacts */ = {
			isa = PBXGroup;
			children = (
				49CF13241AB6D88A00AA5971 /* TSCContactsController.h */,
				49CF13251AB6D88A00AA5971 /* TSCContactsController.m */,
				49CF13261AB6D88A00AA5971 /* TSCPerson.h */,
				49CF13271AB6D88A00AA5971 /* TSCPerson.m */,
			);
			name = Contacts;
			sourceTree = "<group>";
		};
		49CF132D1AB6D89E00AA5971 /* Toast Notifications */ = {
			isa = PBXGroup;
			children = (
				B1E6FC2F218C5D3600971DC3 /* Toast.swift */,
				B1E6FC31218C5D9A00971DC3 /* ToastView.swift */,
				B1E6FC33218C65B300971DC3 /* ToastViewController.swift */,
				B1E6FC35218C6BC000971DC3 /* ToastNotificationController.swift */,
			);
			name = "Toast Notifications";
			sourceTree = "<group>";
		};
		49CF13401AB6DB6300AA5971 /* Helpers */ = {
			isa = PBXGroup;
			children = (
				B1B6CF951C4E484200CDC978 /* Images */,
				B1B6CF931C4E482000CDC978 /* Views and Layers */,
				B1B6CF941C4E483000CDC978 /* Colours */,
				B1B6CF971C4E488600CDC978 /* View Controllers and Windows */,
				B1B6CF961C4E487900CDC978 /* Date and Time */,
				B1B6CF891C4E47DB00CDC978 /* NSObject+AddedProperties.h */,
				B1B6CF8A1C4E47DB00CDC978 /* NSObject+AddedProperties.m */,
				B1D791FA1CBD58BA00EE5D45 /* UIApplication+NetworkActivityIndicator.h */,
				B1D791FB1CBD58BA00EE5D45 /* UIApplication+NetworkActivityIndicator.m */,
				B13779312029F7EF006FE6D5 /* JSONSerialization+FromFile.swift */,
				980AE1D22208965A00540E8E /* Locale Language Codes */,
			);
			name = Helpers;
			sourceTree = "<group>";
		};
		49CF13531AB6E3DA00AA5971 /* Notifications */ = {
			isa = PBXGroup;
			children = (
				B15C0E231D3628DC00F2C6E1 /* Notifier.swift */,
			);
			name = Notifications;
			sourceTree = "<group>";
		};
		980AE1D22208965A00540E8E /* Locale Language Codes */ = {
			isa = PBXGroup;
			children = (
				980AE1D32208968800540E8E /* Locale+ISO639_2.swift */,
				980AE1D5220896A700540E8E /* iso639_2.bundle */,
			);
			path = "Locale Language Codes";
			sourceTree = "<group>";
		};
		980AE26A220AFF7400540E8E /* Frameworks */ = {
			isa = PBXGroup;
			children = (
			);
			name = Frameworks;
			sourceTree = "<group>";
		};
		B120905B1BBABE9500AAB2E9 /* Core Spotlighting */ = {
			isa = PBXGroup;
			children = (
				B1E6FC2A218C4EF100971DC3 /* CoreSpotlightIndexable.swift */,
			);
			name = "Core Spotlighting";
			sourceTree = "<group>";
		};
		B12BD5DE1C48043600D07A58 /* Views */ = {
			isa = PBXGroup;
			children = (
				B1E6FC1F218B608C00971DC3 /* HUDActivityView.swift */,
				B12BD5DF1C48052000D07A58 /* LoadingButton.swift */,
				B1B6CFA71C4E5BC300CDC978 /* DesignableView.swift */,
			);
			name = Views;
			sourceTree = "<group>";
		};
		B16234AC1C91F5E3001669BA /* ThunderBasicsMac */ = {
			isa = PBXGroup;
			children = (
				B16234D11C91F775001669BA /* ThunderBasicsMac.h */,
				B16234C41C91F625001669BA /* Info.plist */,
			);
			path = ThunderBasicsMac;
			sourceTree = "<group>";
		};
		B163D2FC1FB33F5100BF4CEC /* Fonts */ = {
			isa = PBXGroup;
			children = (
				B163D2FD1FB33F6C00BF4CEC /* DynamicFont.swift */,
			);
			name = Fonts;
			sourceTree = "<group>";
		};
		B1B6CF931C4E482000CDC978 /* Views and Layers */ = {
			isa = PBXGroup;
			children = (
				B13778DC20289820006FE6D5 /* UIView+AutoLayout.swift */,
				B146C3B921906B8A00A1DBCD /* UIView+Frame.swift */,
				B146C3BB219071F700A1DBCD /* UIView+Pop.swift */,
				B146C3BD21908A6700A1DBCD /* UILabel+SizeToFit.swift */,
				B146C3BF21908AFA00A1DBCD /* CAGradientLayer+AutoGradient.swift */,
				B16234C61C91F66D001669BA /* NSView+TSCView.h */,
				B16234C71C91F66D001669BA /* NSView+TSCView.m */,
			);
			name = "Views and Layers";
			sourceTree = "<group>";
		};
		B1B6CF941C4E483000CDC978 /* Colours */ = {
			isa = PBXGroup;
			children = (
				B16234881C91F5A0001669BA /* NSColor+TSCColor.h */,
				B16234891C91F5A0001669BA /* NSColor+TSCColor.m */,
				B146C3D02190A1AC00A1DBCD /* UIColor+Helpers.swift */,
				B146C3C121908FB900A1DBCD /* UIColor+HexString.swift */,
				B1E6FC48218C729500971DC3 /* UIColor+Comparison.swift */,
			);
			name = Colours;
			sourceTree = "<group>";
		};
		B1B6CF951C4E484200CDC978 /* Images */ = {
			isa = PBXGroup;
			children = (
				B1E6FC46218C70FE00971DC3 /* UIImage+ColorAnalysis.swift */,
				B1E6FC4A218CAA8800971DC3 /* UIImage+Effects.swift */,
				B1E6FC4C218CABF900971DC3 /* UIImage+Crop.swift */,
				B146C3B121904B4E00A1DBCD /* UIImage+Conversion.swift */,
				B146C3B3219055BB00A1DBCD /* UIImage+RoundedCorners.swift */,
				B146C3B52190570C00A1DBCD /* UIImage+Resize.swift */,
			);
			name = Images;
			sourceTree = "<group>";
		};
		B1B6CF961C4E487900CDC978 /* Date and Time */ = {
			isa = PBXGroup;
			children = (
				B152AC4F1F20BF020079372B /* DateHelpers.swift */,
				B146C3F22191E47600A1DBCD /* NSDateFormatter+Strftime.swift */,
			);
			name = "Date and Time";
			sourceTree = "<group>";
		};
		B1B6CF971C4E488600CDC978 /* View Controllers and Windows */ = {
			isa = PBXGroup;
			children = (
				B11063B31F41ABC6003E5814 /* Navigation.swift */,
				B146C3E12191CB2400A1DBCD /* UIWindow+VisibleViewController.swift */,
				B146C3E32191D36A00A1DBCD /* UIViewController+DismissAnimated.swift */,
				B146C3F02191E15A00A1DBCD /* UITabBarController+EasyInit.swift */,
			);
			name = "View Controllers and Windows";
			sourceTree = "<group>";
		};
		B1E3C5D91B626DCC005CC1C1 /* Location Management */ = {
			isa = PBXGroup;
			children = (
				B1E6FC2C218C510400971DC3 /* SingleRequestLocationManager.swift */,
			);
			name = "Location Management";
			sourceTree = "<group>";
		};
		C272EF7A19C831AB004BD339 = {
			isa = PBXGroup;
			children = (
				C272EF8619C831AB004BD339 /* ThunderBasics */,
				C272EF9019C831AC004BD339 /* ThunderBasicsTests */,
				B16234AC1C91F5E3001669BA /* ThunderBasicsMac */,
				C272EF8519C831AB004BD339 /* Products */,
				980AE26A220AFF7400540E8E /* Frameworks */,
			);
			sourceTree = "<group>";
		};
		C272EF8519C831AB004BD339 /* Products */ = {
			isa = PBXGroup;
			children = (
				C272EF8419C831AB004BD339 /* ThunderBasics.framework */,
				C272EF8F19C831AC004BD339 /* ThunderBasicsTests.xctest */,
				B16234AB1C91F5E3001669BA /* ThunderBasicsMac.framework */,
			);
			name = Products;
			sourceTree = "<group>";
		};
		C272EF8619C831AB004BD339 /* ThunderBasics */ = {
			isa = PBXGroup;
			children = (
				B163D2FC1FB33F5100BF4CEC /* Fonts */,
				C272EFB919C8325D004BD339 /* ThunderBasics.h */,
				B12BD5DE1C48043600D07A58 /* Views */,
				B120905B1BBABE9500AAB2E9 /* Core Spotlighting */,
				B1E3C5D91B626DCC005CC1C1 /* Location Management */,
				49CF13231AB6D87D00AA5971 /* iCloud */,
				49CF132C1AB6D88E00AA5971 /* Contacts */,
				49CF132D1AB6D89E00AA5971 /* Toast Notifications */,
				49CF13401AB6DB6300AA5971 /* Helpers */,
				C272F00519C832DD004BD339 /* Maps */,
				49CF13531AB6E3DA00AA5971 /* Notifications */,
				C272EF8719C831AB004BD339 /* Supporting Files */,
			);
			path = ThunderBasics;
			sourceTree = "<group>";
		};
		C272EF8719C831AB004BD339 /* Supporting Files */ = {
			isa = PBXGroup;
			children = (
				C272EFB019C8325D004BD339 /* Info.plist */,
			);
			name = "Supporting Files";
			sourceTree = "<group>";
		};
		C272EF9019C831AC004BD339 /* ThunderBasicsTests */ = {
			isa = PBXGroup;
			children = (
				C272EF9119C831AC004BD339 /* Supporting Files */,
<<<<<<< HEAD
				B146C3CD2190978900A1DBCD /* UIColorHexStringTests.swift */,
=======
				980AE268220AFD8C00540E8E /* Locale+ISO639_2Tests.swift */,
>>>>>>> a3647a5f
			);
			path = ThunderBasicsTests;
			sourceTree = "<group>";
		};
		C272EF9119C831AC004BD339 /* Supporting Files */ = {
			isa = PBXGroup;
			children = (
				C272EF9219C831AC004BD339 /* Info.plist */,
			);
			name = "Supporting Files";
			sourceTree = "<group>";
		};
		C272F00519C832DD004BD339 /* Maps */ = {
			isa = PBXGroup;
			children = (
				B137792E2029F1F3006FE6D5 /* MapView+Fitting.swift */,
			);
			name = Maps;
			sourceTree = "<group>";
		};
/* End PBXGroup section */

/* Begin PBXHeadersBuildPhase section */
		B16234A81C91F5E3001669BA /* Headers */ = {
			isa = PBXHeadersBuildPhase;
			buildActionMask = 2147483647;
			files = (
				B16234D21C91F775001669BA /* ThunderBasicsMac.h in Headers */,
				B16234EB1C91FA2A001669BA /* (null) in Headers */,
				B16234EC1C91FA3C001669BA /* NSObject+AddedProperties.h in Headers */,
				B16234C81C91F66D001669BA /* NSView+TSCView.h in Headers */,
				B16234E51C91F9AE001669BA /* NSColor+TSCColor.h in Headers */,
			);
			runOnlyForDeploymentPostprocessing = 0;
		};
		C272EF8119C831AB004BD339 /* Headers */ = {
			isa = PBXHeadersBuildPhase;
			buildActionMask = 2147483647;
			files = (
				C272EFE819C8325D004BD339 /* ThunderBasics.h in Headers */,
				B1D791FC1CBD58BA00EE5D45 /* UIApplication+NetworkActivityIndicator.h in Headers */,
				49CF132A1AB6D88A00AA5971 /* TSCPerson.h in Headers */,
				49CF13211AB6D87900AA5971 /* TSCiCloudController.h in Headers */,
				49CF13281AB6D88A00AA5971 /* TSCContactsController.h in Headers */,
				B1B6CF8D1C4E47DB00CDC978 /* NSObject+AddedProperties.h in Headers */,
			);
			runOnlyForDeploymentPostprocessing = 0;
		};
/* End PBXHeadersBuildPhase section */

/* Begin PBXNativeTarget section */
		B16234AA1C91F5E3001669BA /* ThunderBasicsMac */ = {
			isa = PBXNativeTarget;
			buildConfigurationList = B16234BC1C91F5E3001669BA /* Build configuration list for PBXNativeTarget "ThunderBasicsMac" */;
			buildPhases = (
				B16234A61C91F5E3001669BA /* Sources */,
				B16234A71C91F5E3001669BA /* Frameworks */,
				B16234A81C91F5E3001669BA /* Headers */,
				B16234A91C91F5E3001669BA /* Resources */,
			);
			buildRules = (
			);
			dependencies = (
			);
			name = ThunderBasicsMac;
			productName = ThunderBasicsMac;
			productReference = B16234AB1C91F5E3001669BA /* ThunderBasicsMac.framework */;
			productType = "com.apple.product-type.framework";
		};
		C272EF8319C831AB004BD339 /* ThunderBasics */ = {
			isa = PBXNativeTarget;
			buildConfigurationList = C272EF9719C831AC004BD339 /* Build configuration list for PBXNativeTarget "ThunderBasics" */;
			buildPhases = (
				C272EF7F19C831AB004BD339 /* Sources */,
				C272EF8019C831AB004BD339 /* Frameworks */,
				C272EF8119C831AB004BD339 /* Headers */,
				C272EF8219C831AB004BD339 /* Resources */,
			);
			buildRules = (
			);
			dependencies = (
			);
			name = ThunderBasics;
			productName = ThunderBasics;
			productReference = C272EF8419C831AB004BD339 /* ThunderBasics.framework */;
			productType = "com.apple.product-type.framework";
		};
		C272EF8E19C831AC004BD339 /* ThunderBasicsTests */ = {
			isa = PBXNativeTarget;
			buildConfigurationList = C272EF9A19C831AC004BD339 /* Build configuration list for PBXNativeTarget "ThunderBasicsTests" */;
			buildPhases = (
				C272EF8B19C831AC004BD339 /* Sources */,
				C272EF8C19C831AC004BD339 /* Frameworks */,
				C272EF8D19C831AC004BD339 /* Resources */,
			);
			buildRules = (
			);
			dependencies = (
			);
			name = ThunderBasicsTests;
			productName = ThunderBasicsTests;
			productReference = C272EF8F19C831AC004BD339 /* ThunderBasicsTests.xctest */;
			productType = "com.apple.product-type.bundle.unit-test";
		};
/* End PBXNativeTarget section */

/* Begin PBXProject section */
		C272EF7B19C831AB004BD339 /* Project object */ = {
			isa = PBXProject;
			attributes = {
				LastSwiftUpdateCheck = 0720;
				LastUpgradeCheck = 0930;
				ORGANIZATIONNAME = threesidedcube;
				TargetAttributes = {
					B16234AA1C91F5E3001669BA = {
						CreatedOnToolsVersion = 7.2.1;
						LastSwiftMigration = 0910;
					};
					C272EF8319C831AB004BD339 = {
						CreatedOnToolsVersion = 6.0;
						DevelopmentTeam = P645CBFH93;
						DevelopmentTeamName = "3 Sided Cube Design Ltd";
						LastSwiftMigration = 1000;
					};
					C272EF8E19C831AC004BD339 = {
						CreatedOnToolsVersion = 6.0;
						LastSwiftMigration = 1010;
					};
				};
			};
			buildConfigurationList = C272EF7E19C831AB004BD339 /* Build configuration list for PBXProject "ThunderBasics" */;
			compatibilityVersion = "Xcode 3.2";
			developmentRegion = English;
			hasScannedForEncodings = 0;
			knownRegions = (
				en,
			);
			mainGroup = C272EF7A19C831AB004BD339;
			productRefGroup = C272EF8519C831AB004BD339 /* Products */;
			projectDirPath = "";
			projectRoot = "";
			targets = (
				C272EF8319C831AB004BD339 /* ThunderBasics */,
				C272EF8E19C831AC004BD339 /* ThunderBasicsTests */,
				B16234AA1C91F5E3001669BA /* ThunderBasicsMac */,
			);
		};
/* End PBXProject section */

/* Begin PBXResourcesBuildPhase section */
		B16234A91C91F5E3001669BA /* Resources */ = {
			isa = PBXResourcesBuildPhase;
			buildActionMask = 2147483647;
			files = (
			);
			runOnlyForDeploymentPostprocessing = 0;
		};
		C272EF8219C831AB004BD339 /* Resources */ = {
			isa = PBXResourcesBuildPhase;
			buildActionMask = 2147483647;
			files = (
				980AE1D6220896A700540E8E /* iso639_2.bundle in Resources */,
			);
			runOnlyForDeploymentPostprocessing = 0;
		};
		C272EF8D19C831AC004BD339 /* Resources */ = {
			isa = PBXResourcesBuildPhase;
			buildActionMask = 2147483647;
			files = (
			);
			runOnlyForDeploymentPostprocessing = 0;
		};
/* End PBXResourcesBuildPhase section */

/* Begin PBXSourcesBuildPhase section */
		B16234A61C91F5E3001669BA /* Sources */ = {
			isa = PBXSourcesBuildPhase;
			buildActionMask = 2147483647;
			files = (
				B1D85F7C1DA43B6E00469588 /* NSObject+AddedProperties.m in Sources */,
				B13779302029F1F3006FE6D5 /* MapView+Fitting.swift in Sources */,
				B16234D01C91F6D7001669BA /* NSColor+TSCColor.m in Sources */,
				B19C53371D8B458B00B30A35 /* DesignableView.swift in Sources */,
				B13779332029F7EF006FE6D5 /* JSONSerialization+FromFile.swift in Sources */,
				B16234C91C91F66D001669BA /* NSView+TSCView.m in Sources */,
				B16234CF1C91F6CB001669BA /* (null) in Sources */,
				B1E6FC2E218C510400971DC3 /* SingleRequestLocationManager.swift in Sources */,
			);
			runOnlyForDeploymentPostprocessing = 0;
		};
		C272EF7F19C831AB004BD339 /* Sources */ = {
			isa = PBXSourcesBuildPhase;
			buildActionMask = 2147483647;
			files = (
				B1E6FC30218C5D3600971DC3 /* Toast.swift in Sources */,
				B13779322029F7EF006FE6D5 /* JSONSerialization+FromFile.swift in Sources */,
				B1E6FC4B218CAA8800971DC3 /* UIImage+Effects.swift in Sources */,
				B1E6FC2B218C4EF100971DC3 /* CoreSpotlightIndexable.swift in Sources */,
				B1E6FC34218C65B300971DC3 /* ToastViewController.swift in Sources */,
				B146C3BC219071F700A1DBCD /* UIView+Pop.swift in Sources */,
				49CF13221AB6D87900AA5971 /* TSCiCloudController.m in Sources */,
				B1E6FC47218C70FE00971DC3 /* UIImage+ColorAnalysis.swift in Sources */,
				B1B6CFA81C4E5BC300CDC978 /* DesignableView.swift in Sources */,
				B1B6CF8E1C4E47DB00CDC978 /* NSObject+AddedProperties.m in Sources */,
				B1E6FC20218B608C00971DC3 /* HUDActivityView.swift in Sources */,
				B1E6FC4D218CABF900971DC3 /* UIImage+Crop.swift in Sources */,
				B1D791FD1CBD58BA00EE5D45 /* UIApplication+NetworkActivityIndicator.m in Sources */,
				B146C3D12190A1AC00A1DBCD /* UIColor+Helpers.swift in Sources */,
				B146C3C021908AFA00A1DBCD /* CAGradientLayer+AutoGradient.swift in Sources */,
				B163D2FE1FB33F6C00BF4CEC /* DynamicFont.swift in Sources */,
<<<<<<< HEAD
				B146C3F12191E15A00A1DBCD /* UITabBarController+EasyInit.swift in Sources */,
				B1E6FC2D218C510400971DC3 /* SingleRequestLocationManager.swift in Sources */,
=======
				980AE1D42208968800540E8E /* Locale+ISO639_2.swift in Sources */,
				B1DEA8DE1ABC579C008FBF59 /* NSDateFormatter+TSCDateFormatter.m in Sources */,
>>>>>>> a3647a5f
				B15C0E241D3628DC00F2C6E1 /* Notifier.swift in Sources */,
				B146C3B4219055BB00A1DBCD /* UIImage+RoundedCorners.swift in Sources */,
				B146C3BE21908A6700A1DBCD /* UILabel+SizeToFit.swift in Sources */,
				B137792F2029F1F3006FE6D5 /* MapView+Fitting.swift in Sources */,
				49CF132B1AB6D88A00AA5971 /* TSCPerson.m in Sources */,
				B146C3B221904B4E00A1DBCD /* UIImage+Conversion.swift in Sources */,
				B13778DD20289820006FE6D5 /* UIView+AutoLayout.swift in Sources */,
				B1E6FC32218C5D9A00971DC3 /* ToastView.swift in Sources */,
				B146C3B62190570C00A1DBCD /* UIImage+Resize.swift in Sources */,
				B12BD5E01C48052000D07A58 /* LoadingButton.swift in Sources */,
				B11063B41F41ABC6003E5814 /* Navigation.swift in Sources */,
				B146C3F32191E47600A1DBCD /* NSDateFormatter+Strftime.swift in Sources */,
				B146C3E42191D36A00A1DBCD /* UIViewController+DismissAnimated.swift in Sources */,
				B1E6FC49218C729500971DC3 /* UIColor+Comparison.swift in Sources */,
				B146C3BA21906B8A00A1DBCD /* UIView+Frame.swift in Sources */,
				B152AC501F20BF020079372B /* DateHelpers.swift in Sources */,
				49CF13291AB6D88A00AA5971 /* TSCContactsController.m in Sources */,
				B146C3E22191CB2400A1DBCD /* UIWindow+VisibleViewController.swift in Sources */,
				B146C3C221908FB900A1DBCD /* UIColor+HexString.swift in Sources */,
				B1E6FC36218C6BC000971DC3 /* ToastNotificationController.swift in Sources */,
			);
			runOnlyForDeploymentPostprocessing = 0;
		};
		C272EF8B19C831AC004BD339 /* Sources */ = {
			isa = PBXSourcesBuildPhase;
			buildActionMask = 2147483647;
			files = (
<<<<<<< HEAD
				B146C3CF2190978F00A1DBCD /* UIColor+HexString.swift in Sources */,
				B146C3CE2190978900A1DBCD /* UIColorHexStringTests.swift in Sources */,
				C272EF9419C831AC004BD339 /* ThunderBasicsTests.swift in Sources */,
=======
				980AE269220AFD8C00540E8E /* Locale+ISO639_2Tests.swift in Sources */,
>>>>>>> a3647a5f
			);
			runOnlyForDeploymentPostprocessing = 0;
		};
/* End PBXSourcesBuildPhase section */

/* Begin XCBuildConfiguration section */
		B16234BD1C91F5E3001669BA /* Debug */ = {
			isa = XCBuildConfiguration;
			buildSettings = {
				CODE_SIGN_IDENTITY = "-";
				COMBINE_HIDPI_IMAGES = YES;
				DEBUG_INFORMATION_FORMAT = dwarf;
				DEFINES_MODULE = YES;
				DYLIB_COMPATIBILITY_VERSION = 1;
				DYLIB_CURRENT_VERSION = 1;
				DYLIB_INSTALL_NAME_BASE = "@rpath";
				FRAMEWORK_VERSION = A;
				GCC_NO_COMMON_BLOCKS = YES;
				GCC_TREAT_WARNINGS_AS_ERRORS = YES;
				INFOPLIST_FILE = ThunderBasicsMac/Info.plist;
				INSTALL_PATH = "$(LOCAL_LIBRARY_DIR)/Frameworks";
				LD_RUNPATH_SEARCH_PATHS = "$(inherited) @executable_path/../Frameworks @loader_path/Frameworks";
				MACOSX_DEPLOYMENT_TARGET = 10.12;
				PRODUCT_BUNDLE_IDENTIFIER = com.threesidedcube.ThunderBasicsMac;
				PRODUCT_NAME = "$(TARGET_NAME)";
				SDKROOT = macosx;
				SKIP_INSTALL = YES;
				SWIFT_SWIFT3_OBJC_INFERENCE = Default;
				SWIFT_TREAT_WARNINGS_AS_ERRORS = YES;
				SWIFT_VERSION = 4.2;
			};
			name = Debug;
		};
		B16234BE1C91F5E3001669BA /* Release */ = {
			isa = XCBuildConfiguration;
			buildSettings = {
				CODE_SIGN_IDENTITY = "-";
				COMBINE_HIDPI_IMAGES = YES;
				COPY_PHASE_STRIP = NO;
				DEBUG_INFORMATION_FORMAT = "dwarf-with-dsym";
				DEFINES_MODULE = YES;
				DYLIB_COMPATIBILITY_VERSION = 1;
				DYLIB_CURRENT_VERSION = 1;
				DYLIB_INSTALL_NAME_BASE = "@rpath";
				FRAMEWORK_VERSION = A;
				GCC_NO_COMMON_BLOCKS = YES;
				GCC_TREAT_WARNINGS_AS_ERRORS = YES;
				INFOPLIST_FILE = ThunderBasicsMac/Info.plist;
				INSTALL_PATH = "$(LOCAL_LIBRARY_DIR)/Frameworks";
				LD_RUNPATH_SEARCH_PATHS = "$(inherited) @executable_path/../Frameworks @loader_path/Frameworks";
				MACOSX_DEPLOYMENT_TARGET = 10.12;
				PRODUCT_BUNDLE_IDENTIFIER = com.threesidedcube.ThunderBasicsMac;
				PRODUCT_NAME = "$(TARGET_NAME)";
				SDKROOT = macosx;
				SKIP_INSTALL = YES;
				SWIFT_SWIFT3_OBJC_INFERENCE = Default;
				SWIFT_TREAT_WARNINGS_AS_ERRORS = YES;
				SWIFT_VERSION = 4.2;
			};
			name = Release;
		};
		C272EF9519C831AC004BD339 /* Debug */ = {
			isa = XCBuildConfiguration;
			buildSettings = {
				ALWAYS_SEARCH_USER_PATHS = NO;
				CLANG_CXX_LANGUAGE_STANDARD = "gnu++0x";
				CLANG_CXX_LIBRARY = "libc++";
				CLANG_ENABLE_MODULES = YES;
				CLANG_ENABLE_OBJC_ARC = YES;
				CLANG_WARN_BLOCK_CAPTURE_AUTORELEASING = YES;
				CLANG_WARN_BOOL_CONVERSION = YES;
				CLANG_WARN_COMMA = YES;
				CLANG_WARN_CONSTANT_CONVERSION = YES;
				CLANG_WARN_DEPRECATED_OBJC_IMPLEMENTATIONS = YES;
				CLANG_WARN_DIRECT_OBJC_ISA_USAGE = YES_ERROR;
				CLANG_WARN_EMPTY_BODY = YES;
				CLANG_WARN_ENUM_CONVERSION = YES;
				CLANG_WARN_INFINITE_RECURSION = YES;
				CLANG_WARN_INT_CONVERSION = YES;
				CLANG_WARN_NON_LITERAL_NULL_CONVERSION = YES;
				CLANG_WARN_OBJC_IMPLICIT_RETAIN_SELF = YES;
				CLANG_WARN_OBJC_LITERAL_CONVERSION = YES;
				CLANG_WARN_OBJC_ROOT_CLASS = YES_ERROR;
				CLANG_WARN_RANGE_LOOP_ANALYSIS = YES;
				CLANG_WARN_STRICT_PROTOTYPES = YES;
				CLANG_WARN_SUSPICIOUS_MOVE = YES;
				CLANG_WARN_UNREACHABLE_CODE = YES;
				CLANG_WARN__DUPLICATE_METHOD_MATCH = YES;
				"CODE_SIGN_IDENTITY[sdk=iphoneos*]" = "iPhone Developer";
				COPY_PHASE_STRIP = NO;
				CURRENT_PROJECT_VERSION = 1;
				ENABLE_STRICT_OBJC_MSGSEND = YES;
				ENABLE_TESTABILITY = YES;
				GCC_C_LANGUAGE_STANDARD = gnu99;
				GCC_DYNAMIC_NO_PIC = NO;
				GCC_NO_COMMON_BLOCKS = YES;
				GCC_OPTIMIZATION_LEVEL = 0;
				GCC_PREPROCESSOR_DEFINITIONS = (
					"DEBUG=1",
					"$(inherited)",
				);
				GCC_SYMBOLS_PRIVATE_EXTERN = NO;
				GCC_WARN_64_TO_32_BIT_CONVERSION = YES;
				GCC_WARN_ABOUT_RETURN_TYPE = YES_ERROR;
				GCC_WARN_UNDECLARED_SELECTOR = YES;
				GCC_WARN_UNINITIALIZED_AUTOS = YES_AGGRESSIVE;
				GCC_WARN_UNUSED_FUNCTION = YES;
				GCC_WARN_UNUSED_VARIABLE = YES;
				IPHONEOS_DEPLOYMENT_TARGET = 10.0;
				MTL_ENABLE_DEBUG_INFO = YES;
				ONLY_ACTIVE_ARCH = YES;
				SDKROOT = iphoneos;
				SWIFT_OPTIMIZATION_LEVEL = "-Onone";
				TARGETED_DEVICE_FAMILY = "1,2";
				VERSIONING_SYSTEM = "apple-generic";
				VERSION_INFO_PREFIX = "";
			};
			name = Debug;
		};
		C272EF9619C831AC004BD339 /* Release */ = {
			isa = XCBuildConfiguration;
			buildSettings = {
				ALWAYS_SEARCH_USER_PATHS = NO;
				CLANG_CXX_LANGUAGE_STANDARD = "gnu++0x";
				CLANG_CXX_LIBRARY = "libc++";
				CLANG_ENABLE_MODULES = YES;
				CLANG_ENABLE_OBJC_ARC = YES;
				CLANG_WARN_BLOCK_CAPTURE_AUTORELEASING = YES;
				CLANG_WARN_BOOL_CONVERSION = YES;
				CLANG_WARN_COMMA = YES;
				CLANG_WARN_CONSTANT_CONVERSION = YES;
				CLANG_WARN_DEPRECATED_OBJC_IMPLEMENTATIONS = YES;
				CLANG_WARN_DIRECT_OBJC_ISA_USAGE = YES_ERROR;
				CLANG_WARN_EMPTY_BODY = YES;
				CLANG_WARN_ENUM_CONVERSION = YES;
				CLANG_WARN_INFINITE_RECURSION = YES;
				CLANG_WARN_INT_CONVERSION = YES;
				CLANG_WARN_NON_LITERAL_NULL_CONVERSION = YES;
				CLANG_WARN_OBJC_IMPLICIT_RETAIN_SELF = YES;
				CLANG_WARN_OBJC_LITERAL_CONVERSION = YES;
				CLANG_WARN_OBJC_ROOT_CLASS = YES_ERROR;
				CLANG_WARN_RANGE_LOOP_ANALYSIS = YES;
				CLANG_WARN_STRICT_PROTOTYPES = YES;
				CLANG_WARN_SUSPICIOUS_MOVE = YES;
				CLANG_WARN_UNREACHABLE_CODE = YES;
				CLANG_WARN__DUPLICATE_METHOD_MATCH = YES;
				"CODE_SIGN_IDENTITY[sdk=iphoneos*]" = "iPhone Developer";
				COPY_PHASE_STRIP = YES;
				CURRENT_PROJECT_VERSION = 1;
				ENABLE_NS_ASSERTIONS = NO;
				ENABLE_STRICT_OBJC_MSGSEND = YES;
				GCC_C_LANGUAGE_STANDARD = gnu99;
				GCC_NO_COMMON_BLOCKS = YES;
				GCC_WARN_64_TO_32_BIT_CONVERSION = YES;
				GCC_WARN_ABOUT_RETURN_TYPE = YES_ERROR;
				GCC_WARN_UNDECLARED_SELECTOR = YES;
				GCC_WARN_UNINITIALIZED_AUTOS = YES_AGGRESSIVE;
				GCC_WARN_UNUSED_FUNCTION = YES;
				GCC_WARN_UNUSED_VARIABLE = YES;
				IPHONEOS_DEPLOYMENT_TARGET = 10.0;
				MTL_ENABLE_DEBUG_INFO = NO;
				SDKROOT = iphoneos;
				SWIFT_OPTIMIZATION_LEVEL = "-Owholemodule";
				TARGETED_DEVICE_FAMILY = "1,2";
				VALIDATE_PRODUCT = YES;
				VERSIONING_SYSTEM = "apple-generic";
				VERSION_INFO_PREFIX = "";
			};
			name = Release;
		};
		C272EF9819C831AC004BD339 /* Debug */ = {
			isa = XCBuildConfiguration;
			buildSettings = {
				CLANG_ALLOW_NON_MODULAR_INCLUDES_IN_FRAMEWORK_MODULES = NO;
				CLANG_ENABLE_MODULES = YES;
				CODE_SIGN_IDENTITY = "iPhone Developer";
				"CODE_SIGN_IDENTITY[sdk=iphoneos*]" = "";
				DEFINES_MODULE = YES;
				DYLIB_COMPATIBILITY_VERSION = 1;
				DYLIB_CURRENT_VERSION = 1;
				DYLIB_INSTALL_NAME_BASE = "@rpath";
				GCC_TREAT_WARNINGS_AS_ERRORS = YES;
				INFOPLIST_FILE = ThunderBasics/Info.plist;
				INSTALL_PATH = "$(LOCAL_LIBRARY_DIR)/Frameworks";
				IPHONEOS_DEPLOYMENT_TARGET = 10.0;
				LD_RUNPATH_SEARCH_PATHS = "$(inherited) @executable_path/Frameworks @loader_path/Frameworks";
				ONLY_ACTIVE_ARCH = NO;
				PRODUCT_BUNDLE_IDENTIFIER = "com.threesidedcube.$(PRODUCT_NAME:rfc1034identifier)";
				PRODUCT_NAME = "$(TARGET_NAME)";
				SKIP_INSTALL = YES;
				SUPPORTED_PLATFORMS = "iphonesimulator iphoneos";
				SWIFT_OPTIMIZATION_LEVEL = "-Onone";
				SWIFT_SWIFT3_OBJC_INFERENCE = Default;
				SWIFT_TREAT_WARNINGS_AS_ERRORS = YES;
				SWIFT_VERSION = 4.2;
			};
			name = Debug;
		};
		C272EF9919C831AC004BD339 /* Release */ = {
			isa = XCBuildConfiguration;
			buildSettings = {
				CLANG_ALLOW_NON_MODULAR_INCLUDES_IN_FRAMEWORK_MODULES = NO;
				CLANG_ENABLE_MODULES = YES;
				CODE_SIGN_IDENTITY = "iPhone Developer";
				"CODE_SIGN_IDENTITY[sdk=iphoneos*]" = "";
				DEFINES_MODULE = YES;
				DYLIB_COMPATIBILITY_VERSION = 1;
				DYLIB_CURRENT_VERSION = 1;
				DYLIB_INSTALL_NAME_BASE = "@rpath";
				GCC_TREAT_WARNINGS_AS_ERRORS = YES;
				INFOPLIST_FILE = ThunderBasics/Info.plist;
				INSTALL_PATH = "$(LOCAL_LIBRARY_DIR)/Frameworks";
				IPHONEOS_DEPLOYMENT_TARGET = 10.0;
				LD_RUNPATH_SEARCH_PATHS = "$(inherited) @executable_path/Frameworks @loader_path/Frameworks";
				PRODUCT_BUNDLE_IDENTIFIER = "com.threesidedcube.$(PRODUCT_NAME:rfc1034identifier)";
				PRODUCT_NAME = "$(TARGET_NAME)";
				SKIP_INSTALL = YES;
				SUPPORTED_PLATFORMS = "iphonesimulator iphoneos";
				SWIFT_SWIFT3_OBJC_INFERENCE = Default;
				SWIFT_TREAT_WARNINGS_AS_ERRORS = YES;
				SWIFT_VERSION = 4.2;
			};
			name = Release;
		};
		C272EF9B19C831AC004BD339 /* Debug */ = {
			isa = XCBuildConfiguration;
			buildSettings = {
				CLANG_ENABLE_MODULES = YES;
				FRAMEWORK_SEARCH_PATHS = (
					"$(SDKROOT)/Developer/Library/Frameworks",
					"$(inherited)",
				);
				GCC_PREPROCESSOR_DEFINITIONS = (
					"DEBUG=1",
					"$(inherited)",
				);
				GCC_TREAT_WARNINGS_AS_ERRORS = YES;
				INFOPLIST_FILE = ThunderBasicsTests/Info.plist;
				LD_RUNPATH_SEARCH_PATHS = "$(inherited) @executable_path/Frameworks @loader_path/Frameworks";
				PRODUCT_BUNDLE_IDENTIFIER = "com.threesidedcube.$(PRODUCT_NAME:rfc1034identifier)";
				PRODUCT_NAME = "$(TARGET_NAME)";
				SWIFT_OPTIMIZATION_LEVEL = "-Onone";
				SWIFT_SWIFT3_OBJC_INFERENCE = On;
				SWIFT_TREAT_WARNINGS_AS_ERRORS = YES;
				SWIFT_VERSION = 4.2;
			};
			name = Debug;
		};
		C272EF9C19C831AC004BD339 /* Release */ = {
			isa = XCBuildConfiguration;
			buildSettings = {
				CLANG_ENABLE_MODULES = YES;
				FRAMEWORK_SEARCH_PATHS = (
					"$(SDKROOT)/Developer/Library/Frameworks",
					"$(inherited)",
				);
				GCC_TREAT_WARNINGS_AS_ERRORS = YES;
				INFOPLIST_FILE = ThunderBasicsTests/Info.plist;
				LD_RUNPATH_SEARCH_PATHS = "$(inherited) @executable_path/Frameworks @loader_path/Frameworks";
				PRODUCT_BUNDLE_IDENTIFIER = "com.threesidedcube.$(PRODUCT_NAME:rfc1034identifier)";
				PRODUCT_NAME = "$(TARGET_NAME)";
				SWIFT_SWIFT3_OBJC_INFERENCE = On;
				SWIFT_TREAT_WARNINGS_AS_ERRORS = YES;
				SWIFT_VERSION = 4.2;
			};
			name = Release;
		};
/* End XCBuildConfiguration section */

/* Begin XCConfigurationList section */
		B16234BC1C91F5E3001669BA /* Build configuration list for PBXNativeTarget "ThunderBasicsMac" */ = {
			isa = XCConfigurationList;
			buildConfigurations = (
				B16234BD1C91F5E3001669BA /* Debug */,
				B16234BE1C91F5E3001669BA /* Release */,
			);
			defaultConfigurationIsVisible = 0;
			defaultConfigurationName = Release;
		};
		C272EF7E19C831AB004BD339 /* Build configuration list for PBXProject "ThunderBasics" */ = {
			isa = XCConfigurationList;
			buildConfigurations = (
				C272EF9519C831AC004BD339 /* Debug */,
				C272EF9619C831AC004BD339 /* Release */,
			);
			defaultConfigurationIsVisible = 0;
			defaultConfigurationName = Release;
		};
		C272EF9719C831AC004BD339 /* Build configuration list for PBXNativeTarget "ThunderBasics" */ = {
			isa = XCConfigurationList;
			buildConfigurations = (
				C272EF9819C831AC004BD339 /* Debug */,
				C272EF9919C831AC004BD339 /* Release */,
			);
			defaultConfigurationIsVisible = 0;
			defaultConfigurationName = Release;
		};
		C272EF9A19C831AC004BD339 /* Build configuration list for PBXNativeTarget "ThunderBasicsTests" */ = {
			isa = XCConfigurationList;
			buildConfigurations = (
				C272EF9B19C831AC004BD339 /* Debug */,
				C272EF9C19C831AC004BD339 /* Release */,
			);
			defaultConfigurationIsVisible = 0;
			defaultConfigurationName = Release;
		};
/* End XCConfigurationList section */
	};
	rootObject = C272EF7B19C831AB004BD339 /* Project object */;
}<|MERGE_RESOLUTION|>--- conflicted
+++ resolved
@@ -13,25 +13,10 @@
 		49CF13291AB6D88A00AA5971 /* TSCContactsController.m in Sources */ = {isa = PBXBuildFile; fileRef = 49CF13251AB6D88A00AA5971 /* TSCContactsController.m */; };
 		49CF132A1AB6D88A00AA5971 /* TSCPerson.h in Headers */ = {isa = PBXBuildFile; fileRef = 49CF13261AB6D88A00AA5971 /* TSCPerson.h */; settings = {ATTRIBUTES = (Public, ); }; };
 		49CF132B1AB6D88A00AA5971 /* TSCPerson.m in Sources */ = {isa = PBXBuildFile; fileRef = 49CF13271AB6D88A00AA5971 /* TSCPerson.m */; };
-<<<<<<< HEAD
-=======
-		49CF13361AB6D8FC00AA5971 /* TSCToast.h in Headers */ = {isa = PBXBuildFile; fileRef = 49CF132E1AB6D8FC00AA5971 /* TSCToast.h */; settings = {ATTRIBUTES = (Public, ); }; };
-		49CF13371AB6D8FC00AA5971 /* TSCToast.m in Sources */ = {isa = PBXBuildFile; fileRef = 49CF132F1AB6D8FC00AA5971 /* TSCToast.m */; };
-		49CF13381AB6D8FC00AA5971 /* TSCToastNotificationController.h in Headers */ = {isa = PBXBuildFile; fileRef = 49CF13301AB6D8FC00AA5971 /* TSCToastNotificationController.h */; settings = {ATTRIBUTES = (Public, ); }; };
-		49CF13391AB6D8FC00AA5971 /* TSCToastNotificationController.m in Sources */ = {isa = PBXBuildFile; fileRef = 49CF13311AB6D8FC00AA5971 /* TSCToastNotificationController.m */; };
-		49CF133A1AB6D8FC00AA5971 /* TSCToastView.h in Headers */ = {isa = PBXBuildFile; fileRef = 49CF13321AB6D8FC00AA5971 /* TSCToastView.h */; settings = {ATTRIBUTES = (Public, ); }; };
-		49CF133B1AB6D8FC00AA5971 /* TSCToastView.m in Sources */ = {isa = PBXBuildFile; fileRef = 49CF13331AB6D8FC00AA5971 /* TSCToastView.m */; };
-		49CF133C1AB6D8FC00AA5971 /* TSCToastViewController.h in Headers */ = {isa = PBXBuildFile; fileRef = 49CF13341AB6D8FC00AA5971 /* TSCToastViewController.h */; settings = {ATTRIBUTES = (Public, ); }; };
-		49CF133D1AB6D8FC00AA5971 /* TSCToastViewController.m in Sources */ = {isa = PBXBuildFile; fileRef = 49CF13351AB6D8FC00AA5971 /* TSCToastViewController.m */; };
-		49CF13431AB6DB8500AA5971 /* UIImage+TSCImage.h in Headers */ = {isa = PBXBuildFile; fileRef = 49CF13411AB6DB8500AA5971 /* UIImage+TSCImage.h */; settings = {ATTRIBUTES = (Public, ); }; };
-		49CF13441AB6DB8500AA5971 /* UIImage+TSCImage.m in Sources */ = {isa = PBXBuildFile; fileRef = 49CF13421AB6DB8500AA5971 /* UIImage+TSCImage.m */; };
-		49CF13471AB6DE9900AA5971 /* UIView+TSCView.h in Headers */ = {isa = PBXBuildFile; fileRef = 49CF13451AB6DE9900AA5971 /* UIView+TSCView.h */; settings = {ATTRIBUTES = (Public, ); }; };
-		49CF13481AB6DE9900AA5971 /* UIView+TSCView.m in Sources */ = {isa = PBXBuildFile; fileRef = 49CF13461AB6DE9900AA5971 /* UIView+TSCView.m */; };
 		980AE1D42208968800540E8E /* Locale+ISO639_2.swift in Sources */ = {isa = PBXBuildFile; fileRef = 980AE1D32208968800540E8E /* Locale+ISO639_2.swift */; };
 		980AE1D6220896A700540E8E /* iso639_2.bundle in Resources */ = {isa = PBXBuildFile; fileRef = 980AE1D5220896A700540E8E /* iso639_2.bundle */; };
 		980AE269220AFD8C00540E8E /* Locale+ISO639_2Tests.swift in Sources */ = {isa = PBXBuildFile; fileRef = 980AE268220AFD8C00540E8E /* Locale+ISO639_2Tests.swift */; };
 		980AE26B220AFF7400540E8E /* ThunderBasics.framework in Frameworks */ = {isa = PBXBuildFile; fileRef = C272EF8419C831AB004BD339 /* ThunderBasics.framework */; };
->>>>>>> a3647a5f
 		B11063B41F41ABC6003E5814 /* Navigation.swift in Sources */ = {isa = PBXBuildFile; fileRef = B11063B31F41ABC6003E5814 /* Navigation.swift */; };
 		B12BD5E01C48052000D07A58 /* LoadingButton.swift in Sources */ = {isa = PBXBuildFile; fileRef = B12BD5DF1C48052000D07A58 /* LoadingButton.swift */; };
 		B13778DD20289820006FE6D5 /* UIView+AutoLayout.swift in Sources */ = {isa = PBXBuildFile; fileRef = B13778DC20289820006FE6D5 /* UIView+AutoLayout.swift */; };
@@ -72,7 +57,6 @@
 		B1D791FC1CBD58BA00EE5D45 /* UIApplication+NetworkActivityIndicator.h in Headers */ = {isa = PBXBuildFile; fileRef = B1D791FA1CBD58BA00EE5D45 /* UIApplication+NetworkActivityIndicator.h */; };
 		B1D791FD1CBD58BA00EE5D45 /* UIApplication+NetworkActivityIndicator.m in Sources */ = {isa = PBXBuildFile; fileRef = B1D791FB1CBD58BA00EE5D45 /* UIApplication+NetworkActivityIndicator.m */; };
 		B1D85F7C1DA43B6E00469588 /* NSObject+AddedProperties.m in Sources */ = {isa = PBXBuildFile; fileRef = B1B6CF8A1C4E47DB00CDC978 /* NSObject+AddedProperties.m */; };
-<<<<<<< HEAD
 		B1E6FC20218B608C00971DC3 /* HUDActivityView.swift in Sources */ = {isa = PBXBuildFile; fileRef = B1E6FC1F218B608C00971DC3 /* HUDActivityView.swift */; };
 		B1E6FC2B218C4EF100971DC3 /* CoreSpotlightIndexable.swift in Sources */ = {isa = PBXBuildFile; fileRef = B1E6FC2A218C4EF100971DC3 /* CoreSpotlightIndexable.swift */; };
 		B1E6FC2D218C510400971DC3 /* SingleRequestLocationManager.swift in Sources */ = {isa = PBXBuildFile; fileRef = B1E6FC2C218C510400971DC3 /* SingleRequestLocationManager.swift */; };
@@ -86,14 +70,6 @@
 		B1E6FC4B218CAA8800971DC3 /* UIImage+Effects.swift in Sources */ = {isa = PBXBuildFile; fileRef = B1E6FC4A218CAA8800971DC3 /* UIImage+Effects.swift */; };
 		B1E6FC4D218CABF900971DC3 /* UIImage+Crop.swift in Sources */ = {isa = PBXBuildFile; fileRef = B1E6FC4C218CABF900971DC3 /* UIImage+Crop.swift */; };
 		C272EF9419C831AC004BD339 /* ThunderBasicsTests.swift in Sources */ = {isa = PBXBuildFile; fileRef = C272EF9319C831AC004BD339 /* ThunderBasicsTests.swift */; };
-=======
-		B1DEA8DD1ABC579C008FBF59 /* NSDateFormatter+TSCDateFormatter.h in Headers */ = {isa = PBXBuildFile; fileRef = B1DEA8DB1ABC579C008FBF59 /* NSDateFormatter+TSCDateFormatter.h */; settings = {ATTRIBUTES = (Public, ); }; };
-		B1DEA8DE1ABC579C008FBF59 /* NSDateFormatter+TSCDateFormatter.m in Sources */ = {isa = PBXBuildFile; fileRef = B1DEA8DC1ABC579C008FBF59 /* NSDateFormatter+TSCDateFormatter.m */; };
-		B1E3C5DC1B626DE5005CC1C1 /* TSCSingleRequestLocationManager.h in Headers */ = {isa = PBXBuildFile; fileRef = B1E3C5DA1B626DE5005CC1C1 /* TSCSingleRequestLocationManager.h */; settings = {ATTRIBUTES = (Public, ); }; };
-		B1E3C5DD1B626DE5005CC1C1 /* TSCSingleRequestLocationManager.m in Sources */ = {isa = PBXBuildFile; fileRef = B1E3C5DB1B626DE5005CC1C1 /* TSCSingleRequestLocationManager.m */; };
-		B1E3C5E41B6287B9005CC1C1 /* UILabel+TSCLabel.h in Headers */ = {isa = PBXBuildFile; fileRef = B1E3C5E21B6287B9005CC1C1 /* UILabel+TSCLabel.h */; settings = {ATTRIBUTES = (Public, ); }; };
-		B1E3C5E51B6287B9005CC1C1 /* UILabel+TSCLabel.m in Sources */ = {isa = PBXBuildFile; fileRef = B1E3C5E31B6287B9005CC1C1 /* UILabel+TSCLabel.m */; };
->>>>>>> a3647a5f
 		C272EFE819C8325D004BD339 /* ThunderBasics.h in Headers */ = {isa = PBXBuildFile; fileRef = C272EFB919C8325D004BD339 /* ThunderBasics.h */; settings = {ATTRIBUTES = (Public, ); }; };
 /* End PBXBuildFile section */
 
@@ -104,24 +80,9 @@
 		49CF13251AB6D88A00AA5971 /* TSCContactsController.m */ = {isa = PBXFileReference; fileEncoding = 4; lastKnownFileType = sourcecode.c.objc; path = TSCContactsController.m; sourceTree = "<group>"; };
 		49CF13261AB6D88A00AA5971 /* TSCPerson.h */ = {isa = PBXFileReference; fileEncoding = 4; lastKnownFileType = sourcecode.c.h; path = TSCPerson.h; sourceTree = "<group>"; };
 		49CF13271AB6D88A00AA5971 /* TSCPerson.m */ = {isa = PBXFileReference; fileEncoding = 4; lastKnownFileType = sourcecode.c.objc; path = TSCPerson.m; sourceTree = "<group>"; };
-<<<<<<< HEAD
-=======
-		49CF132E1AB6D8FC00AA5971 /* TSCToast.h */ = {isa = PBXFileReference; fileEncoding = 4; lastKnownFileType = sourcecode.c.h; path = TSCToast.h; sourceTree = "<group>"; };
-		49CF132F1AB6D8FC00AA5971 /* TSCToast.m */ = {isa = PBXFileReference; fileEncoding = 4; lastKnownFileType = sourcecode.c.objc; path = TSCToast.m; sourceTree = "<group>"; };
-		49CF13301AB6D8FC00AA5971 /* TSCToastNotificationController.h */ = {isa = PBXFileReference; fileEncoding = 4; lastKnownFileType = sourcecode.c.h; path = TSCToastNotificationController.h; sourceTree = "<group>"; };
-		49CF13311AB6D8FC00AA5971 /* TSCToastNotificationController.m */ = {isa = PBXFileReference; fileEncoding = 4; lastKnownFileType = sourcecode.c.objc; path = TSCToastNotificationController.m; sourceTree = "<group>"; };
-		49CF13321AB6D8FC00AA5971 /* TSCToastView.h */ = {isa = PBXFileReference; fileEncoding = 4; lastKnownFileType = sourcecode.c.h; path = TSCToastView.h; sourceTree = "<group>"; };
-		49CF13331AB6D8FC00AA5971 /* TSCToastView.m */ = {isa = PBXFileReference; fileEncoding = 4; lastKnownFileType = sourcecode.c.objc; path = TSCToastView.m; sourceTree = "<group>"; };
-		49CF13341AB6D8FC00AA5971 /* TSCToastViewController.h */ = {isa = PBXFileReference; fileEncoding = 4; lastKnownFileType = sourcecode.c.h; path = TSCToastViewController.h; sourceTree = "<group>"; };
-		49CF13351AB6D8FC00AA5971 /* TSCToastViewController.m */ = {isa = PBXFileReference; fileEncoding = 4; lastKnownFileType = sourcecode.c.objc; path = TSCToastViewController.m; sourceTree = "<group>"; };
-		49CF13411AB6DB8500AA5971 /* UIImage+TSCImage.h */ = {isa = PBXFileReference; fileEncoding = 4; lastKnownFileType = sourcecode.c.h; path = "UIImage+TSCImage.h"; sourceTree = "<group>"; };
-		49CF13421AB6DB8500AA5971 /* UIImage+TSCImage.m */ = {isa = PBXFileReference; fileEncoding = 4; lastKnownFileType = sourcecode.c.objc; path = "UIImage+TSCImage.m"; sourceTree = "<group>"; };
-		49CF13451AB6DE9900AA5971 /* UIView+TSCView.h */ = {isa = PBXFileReference; fileEncoding = 4; lastKnownFileType = sourcecode.c.h; path = "UIView+TSCView.h"; sourceTree = "<group>"; };
-		49CF13461AB6DE9900AA5971 /* UIView+TSCView.m */ = {isa = PBXFileReference; fileEncoding = 4; lastKnownFileType = sourcecode.c.objc; path = "UIView+TSCView.m"; sourceTree = "<group>"; };
 		980AE1D32208968800540E8E /* Locale+ISO639_2.swift */ = {isa = PBXFileReference; lastKnownFileType = sourcecode.swift; path = "Locale+ISO639_2.swift"; sourceTree = "<group>"; };
 		980AE1D5220896A700540E8E /* iso639_2.bundle */ = {isa = PBXFileReference; lastKnownFileType = "wrapper.plug-in"; path = iso639_2.bundle; sourceTree = "<group>"; };
 		980AE268220AFD8C00540E8E /* Locale+ISO639_2Tests.swift */ = {isa = PBXFileReference; lastKnownFileType = sourcecode.swift; path = "Locale+ISO639_2Tests.swift"; sourceTree = "<group>"; };
->>>>>>> a3647a5f
 		B11063B31F41ABC6003E5814 /* Navigation.swift */ = {isa = PBXFileReference; fileEncoding = 4; lastKnownFileType = sourcecode.swift; path = Navigation.swift; sourceTree = "<group>"; };
 		B12BD5DF1C48052000D07A58 /* LoadingButton.swift */ = {isa = PBXFileReference; fileEncoding = 4; lastKnownFileType = sourcecode.swift; path = LoadingButton.swift; sourceTree = "<group>"; };
 		B13778DC20289820006FE6D5 /* UIView+AutoLayout.swift */ = {isa = PBXFileReference; lastKnownFileType = sourcecode.swift; path = "UIView+AutoLayout.swift"; sourceTree = "<group>"; };
@@ -427,11 +388,8 @@
 			isa = PBXGroup;
 			children = (
 				C272EF9119C831AC004BD339 /* Supporting Files */,
-<<<<<<< HEAD
 				B146C3CD2190978900A1DBCD /* UIColorHexStringTests.swift */,
-=======
 				980AE268220AFD8C00540E8E /* Locale+ISO639_2Tests.swift */,
->>>>>>> a3647a5f
 			);
 			path = ThunderBasicsTests;
 			sourceTree = "<group>";
@@ -642,13 +600,9 @@
 				B146C3D12190A1AC00A1DBCD /* UIColor+Helpers.swift in Sources */,
 				B146C3C021908AFA00A1DBCD /* CAGradientLayer+AutoGradient.swift in Sources */,
 				B163D2FE1FB33F6C00BF4CEC /* DynamicFont.swift in Sources */,
-<<<<<<< HEAD
 				B146C3F12191E15A00A1DBCD /* UITabBarController+EasyInit.swift in Sources */,
 				B1E6FC2D218C510400971DC3 /* SingleRequestLocationManager.swift in Sources */,
-=======
 				980AE1D42208968800540E8E /* Locale+ISO639_2.swift in Sources */,
-				B1DEA8DE1ABC579C008FBF59 /* NSDateFormatter+TSCDateFormatter.m in Sources */,
->>>>>>> a3647a5f
 				B15C0E241D3628DC00F2C6E1 /* Notifier.swift in Sources */,
 				B146C3B4219055BB00A1DBCD /* UIImage+RoundedCorners.swift in Sources */,
 				B146C3BE21908A6700A1DBCD /* UILabel+SizeToFit.swift in Sources */,
@@ -676,13 +630,10 @@
 			isa = PBXSourcesBuildPhase;
 			buildActionMask = 2147483647;
 			files = (
-<<<<<<< HEAD
 				B146C3CF2190978F00A1DBCD /* UIColor+HexString.swift in Sources */,
 				B146C3CE2190978900A1DBCD /* UIColorHexStringTests.swift in Sources */,
 				C272EF9419C831AC004BD339 /* ThunderBasicsTests.swift in Sources */,
-=======
 				980AE269220AFD8C00540E8E /* Locale+ISO639_2Tests.swift in Sources */,
->>>>>>> a3647a5f
 			);
 			runOnlyForDeploymentPostprocessing = 0;
 		};

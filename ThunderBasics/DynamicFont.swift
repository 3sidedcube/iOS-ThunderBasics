--- conflicted
+++ resolved
@@ -44,12 +44,8 @@
 	///   - symbolicTraits: Symbolic constraints to apply to the default font
 	///   - traitCollection: The trait collection the font should be for
 	/// - Returns: A font converted given the above parameters
-<<<<<<< HEAD
     @available (iOS, introduced: 10.0, deprecated: 11.0, obsoleted: 13.0, message: "This will be removed when iOS 13 is released; please use dynamicSystemFont(size:textStyle:weight) instead")
 	public class func preferredFont(forTextStyle style: UIFont.TextStyle, scaledBy scale: CGFloat, withSymbolicTraits symbolicTraits: UIFontDescriptor.SymbolicTraits? = nil, attributes: [UIFontDescriptor.AttributeName: Any]? = nil, compatibleWith traitCollection: UITraitCollection? = nil) -> UIFont {
-=======
-    class func preferredFont(forTextStyle style: UIFont.TextStyle, scaledBy scale: CGFloat, withSymbolicTraits symbolicTraits: UIFontDescriptor.SymbolicTraits? = nil, attributes: [UIFontDescriptor.AttributeName: Any]? = nil, compatibleWith traitCollection: UITraitCollection? = nil) -> UIFont {
->>>>>>> 5ad89596
 		
 		var descriptor = UIFontDescriptor.preferredFontDescriptor(withTextStyle: style, compatibleWith: traitCollection)
 		
@@ -73,12 +69,8 @@
 	/// - Parameters:
 	///   - family: The font family to convert this font to
 	///   - face: The font face to convert this font to
-<<<<<<< HEAD
     @available (iOS, introduced: 10.0, deprecated: 11.0, obsoleted: 13.0, message: "This will be removed when iOS 13 is released; please use dynamic(with textStyle:) instead")
 	public func withFontFamily(_ family: String, face: String? = nil) -> UIFont {
-=======
-    func withFontFamily(_ family: String, face: String? = nil) -> UIFont {
->>>>>>> 5ad89596
 		
 		var traits: [UIFontDescriptor.TraitKey : Any] = [:]
 		
@@ -113,12 +105,8 @@
 	///   - family: The font family to convert this font to
 	///   - weight: The font weight to convert this font to
 	///
-<<<<<<< HEAD
     @available (iOS, introduced: 10.0, deprecated: 11.0, obsoleted: 13.0, message: "This will be removed when iOS 13 is released; please use dynamic(with textStyle:) instead")
 	public func withFontFamily(_ family: String, weight: UIFont.Weight) -> UIFont {
-=======
-    func withFontFamily(_ family: String, weight: UIFont.Weight) -> UIFont {
->>>>>>> 5ad89596
 		
 		var traits: [UIFontDescriptor.TraitKey : Any] = [:]
 		

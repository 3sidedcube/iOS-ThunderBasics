//
//  ToastView.swift
//  ThunderBasics
//
//  Created by Simon Mitchell on 02/11/2018.
//  Copyright © 2018 threesidedcube. All rights reserved.
//

import UIKit

/// A closure for when a toast view is tapped
public typealias ToastActionHandler = (_ toastView: ToastView) -> Void

/// A visual representation of a `Toast` that will be displayed to the user from the top of their screen
public class ToastView: UIView {
    
    /// Defines where the toast should appear on-screen
    public enum ScreenPosition {
        case top
        case bottom
    }
    
    /// Where the toast should appear on-screen
    public var screenPosition: ScreenPosition = .top
    
    /// The action to be called if the user taps the toast
    var action: ToastActionHandler?
    
    /// The colour of the text in the notification view
    @objc public dynamic var textColour: UIColor = .black {
        didSet {
            titleLabel.textColor = textColour
            messageLabel.textColor = textColour
        }
    }
    
    /// The visible duration of the toast view
    @objc public dynamic var visibleDuration: CGFloat = 2.0
    
    /// The margins to apply around the toast view
    @objc public dynamic var margins: UIEdgeInsets = .zero
    
    private let titleLabel = UILabel()
    
    private let messageLabel = UILabel()
    
    private let imageView = UIImageView()
    
    @objc public dynamic var insets: UIEdgeInsets = UIEdgeInsets(top: 12, left: 12, bottom: 12, right: 12)

    /// Creates a toast view with a title, message and image
    ///
    /// - Parameters:
    ///   - title: The title text to display on the toast
    ///   - message: The message text to display on the toast
    ///   - image: The image to display on the left hand side of the toast
    ///   - action: The action to be called if the user taps the toast
<<<<<<< HEAD
    public init(title: String?, message: String?, image: UIImage? = nil, action: ToastActionHandler? = nil) {
=======
    public init(title: String?, message: String?, image: UIImage?, action: ToastActionHandler?) {
>>>>>>> f8fe8cb2
        
        super.init(frame: .zero)
        
        if #available(iOS 11.0, *) {
            titleLabel.font = UIFont.dynamicSystemFont(ofSize: 18, withTextStyle: .headline, weight: .bold)
        } else {
            titleLabel.font = UIFont.preferredFont(forTextStyle: .headline, scaledBy: 18.0/17.0).withWeight(.bold)
        }
        titleLabel.numberOfLines = 0
        titleLabel.lineBreakMode = .byWordWrapping
        titleLabel.text = title
        titleLabel.textColor = textColour
        
        if #available(iOS 11.0, *) {
            messageLabel.font = UIFont.dynamicSystemFont(ofSize: 16, withTextStyle: .subheadline)
        } else {
            messageLabel.font = UIFont.preferredFont(forTextStyle: .subheadline, scaledBy: 16.0/16.0)
        }
        messageLabel.numberOfLines = 0
        messageLabel.lineBreakMode = .byWordWrapping
        messageLabel.text = message
        messageLabel.textColor = textColour
        
        imageView.image = image
        
        addSubview(imageView)
        addSubview(titleLabel)
        addSubview(messageLabel)
    }
    
    required init?(coder aDecoder: NSCoder) {
        super.init(coder: aDecoder)
    }
    
    private var coverWindow: UIWindow?
    
    private var animator: UIDynamicAnimator?
    
    private var gravity: UIGravityBehavior?
    
    private var completion: (() -> Void)?
    
    /// Shows the toast notification on the screen
    ///
    /// - Parameter completion: A completion block to be called when the toast notification has displayed and dismissed successfully
    internal func show(completion: @escaping () -> Void) {
        
        frame = CGRect(x: 0, y: 0, width: UIScreen.main.bounds.width, height: 44)
        
        var safeAreaInsets: UIEdgeInsets = .zero
        if #available(iOS 11.0, *) {
            safeAreaInsets = UIApplication.shared.keyWindow?.rootViewController?.view.safeAreaInsets ?? .zero
        }
        
        let containerView = UIView(frame: .zero)
        
        coverWindow = UIWindow(frame: .zero)
        coverWindow?.isHidden = false
        coverWindow?.windowLevel = UIWindow.Level.statusBar + 1
        
        let toastViewController = ToastViewController()
        toastViewController.statusBarStyle = window?.visibleViewController?.preferredStatusBarStyle ?? .default
        
        coverWindow?.rootViewController = toastViewController
        coverWindow?.rootViewController?.view.addSubview(containerView)
        containerView.addSubview(self)
        
        layout()
        
        let marginV = margins.top + margins.bottom
        let safeArea = screenPosition == .top ? safeAreaInsets.top : safeAreaInsets.bottom
        var containerHeight = bounds.height + marginV
        
        switch screenPosition {
        case .top:
            if margins.top > 0 {
                containerHeight += safeArea
            }
        default:
            if margins.bottom >  0 {
                containerHeight += safeArea
            }
        }

        containerView.frame = CGRect(x: 0, y: 0, width: UIScreen.main.bounds.width, height: containerHeight)
        let coverFrame = CGRect(
            x: 0,
            y: screenPosition == .top ? 0 : UIScreen.main.bounds.height - containerHeight,
            width:  UIScreen.main.bounds.width,
            height: containerHeight
        )
        coverWindow?.frame = coverFrame
        
        frame = frame.offsetBy(dx: 0, dy: screenPosition == .top ? -coverFrame.height : (coverFrame.height - margins.top))

        let tapGesture = UITapGestureRecognizer(target: self, action: #selector(handleTap(_:)))
        coverWindow?.addGestureRecognizer(tapGesture)
        
        animator = UIDynamicAnimator(referenceView: containerView)
        
        let _gravity = UIGravityBehavior(items: [self])
        gravity = _gravity
        _gravity.gravityDirection = CGVector(dx: 0.0, dy: screenPosition == .top ? 1.0 : -1.0)
        animator?.addBehavior(_gravity)
        
        let elasticBehaviour = UIDynamicItemBehavior(items: [self])
        elasticBehaviour.elasticity = 0.3
        animator?.addBehavior(elasticBehaviour)
        
        let collisionBehaviour = UICollisionBehavior(items: [self])
        let collisionInsets =  UIEdgeInsets(
            top: screenPosition == .top ? -(coverFrame.height + 10) : margins.top,
            left: -10,
            bottom: screenPosition == .top ? margins.bottom : (coverFrame.height + 10),
            right: -10
        )
        collisionBehaviour.translatesReferenceBoundsIntoBoundary = true

        collisionBehaviour.setTranslatesReferenceBoundsIntoBoundary(with: collisionInsets)
        animator?.addBehavior(collisionBehaviour)
        
        self.completion = completion
        
        let dismissTime = DispatchTime.now() + Double(visibleDuration) + 0.7
        DispatchQueue.main.asyncAfter(deadline: dismissTime) { [weak self] in
            guard let self = self else { return }
            self.dismiss()
        }
    }
    
    @objc private func handleTap(_ sender: UITapGestureRecognizer) {
        action?(self)
    }
    
    /// The size that the image provided to the toast view will be rendered at. Defaults to 38x38pts.
    public var imageSize: CGSize = CGSize(width: 38, height: 38)
    
    /// The amount of padding to add to the right of the image view when provided. Defaults to 12pts.
    public var imageViewRightMargin: CGFloat = 12.0
    
    private func layout() {
        
        var safeAreaInsets: UIEdgeInsets = .zero
        if #available(iOS 11.0, *) {
            safeAreaInsets = UIApplication.shared.keyWindow?.rootViewController?.view.safeAreaInsets ?? .zero
        }
        
        // Need to inset at top if margin == 0 so we cover the safe area on-screen
        var topInset = insets.top
        if screenPosition == .top, margins.top <= 0 {
            topInset += safeAreaInsets.top
        }
        
        var labelContainerFrame = CGRect(
            x: insets.left,
            y: topInset,
            width: frame.width - (insets.left + safeAreaInsets.left + margins.left) - (insets.right + safeAreaInsets.right + margins.right),
            height: .greatestFiniteMagnitude
        )
        
        // If we have an image adjust how much room we have for the labels.
        if imageView.image != nil {
            imageView.frame = CGRect(x: insets.left + safeAreaInsets.left + margins.left, y: 0, width: imageSize.width, height: imageSize.height)
            labelContainerFrame.origin.x += imageViewRightMargin + imageSize.width
            labelContainerFrame.size.width -= imageViewRightMargin + imageSize.width
        }
        
        let titleSize = titleLabel.sizeThatFits(labelContainerFrame.size)
        titleLabel.frame = CGRect(origin: labelContainerFrame.origin, size: titleSize)
        
        let messageSize = messageLabel.sizeThatFits(labelContainerFrame.size)
        messageLabel.frame = CGRect(origin: labelContainerFrame.offsetBy(dx: 0, dy: titleLabel.frame.height).origin, size: messageSize)
        
        // Minimum height of 44pts
        var height = max(messageLabel.frame.maxY + insets.bottom, 44)
        switch screenPosition {
        case .top:
            break
        default:
            if margins.bottom <= 0 {
                height += safeAreaInsets.bottom
            }
        }
        frame = CGRect(x: margins.left, y: margins.top, width: frame.width - (margins.left + margins.right), height: height)
        imageView.center.y = frame.height/2
    }
    
    private func dismiss() {
        
        if let gravity = gravity {
            animator?.removeBehavior(gravity)
        }
        animator?.removeAllBehaviors()
        
        let gravityBehaviour = UIGravityBehavior(items: [self])
        gravityBehaviour.gravityDirection = CGVector(dx: 0, dy: screenPosition == .top ? -2.4 : 2.4)
        animator?.addBehavior(gravityBehaviour)
        
        DispatchQueue.main.asyncAfter(deadline: .now() + 0.7) { [weak self] in
            guard let self = self else { return }
            self.cleanUp()
        }
    }
    
    private func cleanUp() {
        
        coverWindow?.isHidden = true
        removeFromSuperview()
        completion?()
    }
}<|MERGE_RESOLUTION|>--- conflicted
+++ resolved
@@ -55,11 +55,7 @@
     ///   - message: The message text to display on the toast
     ///   - image: The image to display on the left hand side of the toast
     ///   - action: The action to be called if the user taps the toast
-<<<<<<< HEAD
     public init(title: String?, message: String?, image: UIImage? = nil, action: ToastActionHandler? = nil) {
-=======
-    public init(title: String?, message: String?, image: UIImage?, action: ToastActionHandler?) {
->>>>>>> f8fe8cb2
         
         super.init(frame: .zero)
         
